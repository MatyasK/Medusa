--- conflicted
+++ resolved
@@ -105,11 +105,7 @@
 from medusa.tv.episode import Episode
 from medusa.tv.indexer import Indexer
 
-<<<<<<< HEAD
-from six import string_types, text_type
-=======
-from six import itervalues, text_type, viewitems
->>>>>>> 10f4b492
+from six import itervalues, string_types, text_type, viewitems
 
 try:
     from send2trash import send2trash
