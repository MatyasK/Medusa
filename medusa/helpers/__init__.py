# coding=utf-8

"""Various helper methods."""
from __future__ import unicode_literals

import base64
import ctypes
import datetime
import errno
import hashlib
import imghdr
import io
import logging
import os
import platform
import random
import re
import shutil
import socket
import ssl
import stat
import struct
import time
import traceback
import uuid
import xml.etree.ElementTree as ET
import zipfile
from builtins import chr
from builtins import hex
from builtins import str
from builtins import zip
from itertools import cycle

<<<<<<< HEAD
try:
    import itertools.izip as zip
except ImportError:
    pass

=======
>>>>>>> d63285f9
from cachecontrol import CacheControlAdapter
from cachecontrol.cache import DictCache

import certifi

from contextlib2 import suppress

import guessit

from imdbpie import imdbpie

from medusa import app, db
from medusa.common import USER_AGENT
from medusa.helper.common import (episode_num, http_code_description, media_extensions,
                                  pretty_file_size, subtitle_extensions)
from medusa.helpers.utils import generate
from medusa.indexers.indexer_exceptions import IndexerException
from medusa.logger.adapters.style import BraceAdapter, BraceMessage
from medusa.session.core import MedusaSafeSession
from medusa.show.show import Show

import requests
from requests.compat import urlparse

from six import binary_type, string_types, text_type, viewitems
from six.moves import http_client

log = BraceAdapter(logging.getLogger(__name__))
log.logger.addHandler(logging.NullHandler())

try:
    import reflink
except ImportError:
    reflink = None


def indent_xml(elem, level=0):
    """Do our pretty printing and make Matt very happy."""
    i = "\n" + level * "  "
    if elem:
        if not elem.text or not elem.text.strip():
            elem.text = i + "  "
        if not elem.tail or not elem.tail.strip():
            elem.tail = i
        for elem in elem:
            indent_xml(elem, level + 1)
        if not elem.tail or not elem.tail.strip():
            elem.tail = i
    else:
        if level and (not elem.tail or not elem.tail.strip()):
            elem.tail = i


def is_media_file(filename):
    """Check if named file may contain media.

    :param filename: Filename to check
    :type filename: str
    :return: True if this is a known media file, False if not
    :rtype: bool
    """
    # ignore samples
    try:
        if re.search(r'(^|[\W_])(?<!shomin.)(sample\d*)[\W_]', filename, re.I):
            return False

        # ignore RARBG release intro
        if re.search(r'^RARBG(\.(com|to))?\.(txt|avi|mp4)$', filename, re.I):
            return False

        # ignore MAC OS's retarded "resource fork" files
        if filename.startswith('._'):
            return False

        sep_file = filename.rpartition(".")

        if re.search('extras?$', sep_file[0], re.I):
            return False

        return sep_file[2].lower() in media_extensions
    except TypeError as error:  # Not a string
        log.debug(u'Invalid filename. Filename must be a string. {error}',
                  {'error': error})
        return False


def is_rar_file(filename):
    """Check if file is a RAR file, or part of a RAR set.

    :param filename: Filename to check
    :type filename: str
    :return: True if this is RAR/Part file, False if not
    :rtype: bool
    """
    archive_regex = r'(?P<file>^(?P<base>(?:(?!\.part\d+\.rar$).)*)\.(?:(?:part0*1\.)?rar)$)'

    return bool(re.search(archive_regex, filename))


def is_subtitle(file_path):
    """Return whether the file is a subtitle or not.

    :param file_path: path to the file
    :type file_path: text_type
    :return: True if it is a subtitle, else False
    :rtype: bool
    """
    return get_extension(file_path) in subtitle_extensions


def get_extension(file_path):
    """Return the file extension without leading dot.

    :param file_path: path to the file
    :type file_path: text_type
    :return: extension or empty string
    :rtype: text_type
    """
    return os.path.splitext(file_path)[1][1:]


def remove_file_failed(failed_file):
    """Remove file from filesystem.

    :param failed_file: File to remove
    :type failed_file: str
    """
    try:
        os.remove(failed_file)
    except Exception:
        pass


def make_dir(path):
    """Make a directory on the filesystem.

    :param path: directory to make
    :type path: str
    :return: True if success, False if failure
    :rtype: bool
    """
    if not os.path.isdir(path):
        try:
            os.makedirs(path)

            # do the library update for synoindex
            from medusa import notifiers
            notifiers.synoindex_notifier.addFolder(path)
        except OSError:
            return False
    return True


def search_indexer_for_show_id(show_name, indexer=None, series_id=None, ui=None):
    """Contact indexer to check for information on shows by showid.

    :param show_name: Name of show
    :type show_name: str
    :param indexer: Which indexer to use
    :type indexer: int
    :param indexer_id: Which indexer ID to look for
    :type indexer_id: int
    :param ui: Custom UI for indexer use
    :return:
    """
    from medusa.indexers.indexer_api import indexerApi
    show_names = [re.sub('[. -]', ' ', show_name)]

    # Query Indexers for each search term and build the list of results
    for i in indexerApi().indexers if not indexer else int(indexer or []):
        # Query Indexers for each search term and build the list of results
        indexer_api = indexerApi(i)
        indexer_api_params = indexer_api.api_params.copy()
        if ui is not None:
            indexer_api_params['custom_ui'] = ui
        t = indexer_api.indexer(**indexer_api_params)

        for name in show_names:
            log.debug(u'Trying to find {name} on {indexer}',
                      {'name': name, 'indexer': indexer_api.name})

            try:
                search = t[series_id] if series_id else t[name]
            except Exception:
                continue

            try:
                searched_series_name = search[0]['seriesname']
            except Exception:
                searched_series_name = None

            try:
                searched_series_id = search[0]['id']
            except Exception:
                searched_series_id = None

            if not (searched_series_name and searched_series_id):
                continue
            series = Show.find_by_id(app.showList, i, searched_series_id)
            # Check if we can find the show in our list
            # if not, it's not the right show
            if (series_id is None) and (series is not None) and (series.indexerid == int(searched_series_id)):
                return searched_series_name, i, int(searched_series_id)
            elif (series_id is not None) and (int(series_id) == int(searched_series_id)):
                return searched_series_name, i, int(series_id)

        if indexer:
            break

    return None, None, None


def list_media_files(path):
    """Get a list of files possibly containing media in a path.

    :param path: Path to check for files
    :type path: str
    :return: list of files
    :rtype: list of str
    """
    if not dir or not os.path.isdir(path):
        return []

    files = []
    for cur_file in os.listdir(path):
        full_cur_file = os.path.join(path, cur_file)

        # if it's a folder do it recursively
        if os.path.isdir(full_cur_file) and not cur_file.startswith('.') and not cur_file == 'Extras':
            files += list_media_files(full_cur_file)

        elif is_media_file(cur_file):
            files.append(full_cur_file)

    return files


def copy_file(src_file, dest_file):
    """Copy a file from source to destination.

    :param src_file: Path of source file
    :type src_file: str
    :param dest_file: Path of destination file
    :type dest_file: str
    """
    try:
        from shutil import SpecialFileError, Error
    except ImportError:
        from shutil import Error
        SpecialFileError = Error

    try:
        shutil.copyfile(src_file, dest_file)
    except (SpecialFileError, Error) as error:
        log.warning('Error copying file: {error}', {'error': error})
    except OSError as error:
        msg = BraceMessage('OSError: {0}', error.message)
        if error.errno == errno.ENOSPC:
            # Only warn if device is out of space
            log.warning(msg)
        else:
            # Error for any other OSError
            log.error(msg)
    else:
        try:
            shutil.copymode(src_file, dest_file)
        except OSError:
            pass


def move_file(src_file, dest_file):
    """Move a file from source to destination.

    :param src_file: Path of source file
    :type src_file: str
    :param dest_file: Path of destination file
    :type dest_file: str
    """
    try:
        shutil.move(src_file, dest_file)
        fix_set_group_id(dest_file)
    except OSError:
        copy_file(src_file, dest_file)
        os.unlink(src_file)


def link(src, dst):
    """Create a file link from source to destination.

    TODO: Make this unicode proof

    :param src: Source file
    :type src: str
    :param dst: Destination file
    :type dst: str
    """
    if os.name == 'nt':
        if ctypes.windll.kernel32.CreateHardLinkW(text_type(dst), text_type(src), 0) == 0:
            raise ctypes.WinError()
    else:
        os.link(src, dst)


def hardlink_file(src_file, dest_file):
    """Create a hard-link (inside filesystem link) between source and destination.

    :param src_file: Source file
    :type src_file: str
    :param dest_file: Destination file
    :type dest_file: str
    """
    try:
        link(src_file, dest_file)
        fix_set_group_id(dest_file)
    except OSError as msg:
        if hasattr(msg, 'errno') and msg.errno == 17:
            # File exists. Don't fallback to copy
            log.warning(
                u'Failed to create hardlink of {source} at {destination}.'
                u' Error: {error!r}', {
                    'source': src_file,
                    'destination': dest_file,
                    'error': msg
                }
            )
        else:
            log.warning(
                u'Failed to create hardlink of {source} at {destination}.'
                u' Error: {error!r}. Copying instead', {
                    'source': src_file,
                    'destination': dest_file,
                    'error': msg,
                }
            )
            copy_file(src_file, dest_file)


def symlink(src, dst):
    """Create a soft/symlink between source and destination.

    :param src: Source file
    :type src: str
    :param dst: Destination file
    :type dst: str
    """
    if os.name == 'nt':
        if ctypes.windll.kernel32.CreateSymbolicLinkW(text_type(dst), text_type(src),
                                                      1 if os.path.isdir(src) else 0) in [0, 1280]:
            raise ctypes.WinError()
    else:
        os.symlink(src, dst)


def move_and_symlink_file(src_file, dest_file):
    """Move a file from source to destination, then create a symlink back from destination from source.

    If this fails, copy the file from source to destination.

    :param src_file: Source file
    :type src_file: str
    :param dest_file: Destination file
    :type dest_file: str
    """
    try:
        shutil.move(src_file, dest_file)
        fix_set_group_id(dest_file)
        symlink(dest_file, src_file)
    except OSError as msg:
        if hasattr(msg, 'errno') and msg.errno == 17:
            # File exists. Don't fallback to copy
            log.warning(
                u'Failed to create symlink of {source} at {destination}.'
                u' Error: {error!r}', {
                    'source': src_file,
                    'dest': dest_file,
                    'error': msg,
                }
            )
        else:
            log.warning(
                u'Failed to create symlink of {source} at {destination}.'
                u' Error: {error!r}. Copying instead', {
                    'source': src_file,
                    'dest': dest_file,
                    'error': msg,
                }
            )
            copy_file(src_file, dest_file)


def reflink_file(src_file, dest_file):
    """Copy a file from source to destination with a reference link.

    :param src_file: Source file
    :type src_file: str
    :param dest_file: Destination file
    :type dest_file: str
    """
    try:
        if reflink is None:
            raise NotImplementedError()
        reflink.reflink(src_file, dest_file)
    except reflink.ReflinkImpossibleError as msg:
        if msg.args[0] == 'EOPNOTSUPP':
            log.warning(
                u'Failed to create reference link of {source} at {destination}.'
                u' Error: Filesystem or OS has not implemented reflink. Copying instead', {
                    'source': src_file,
                    'destination': dest_file,
                }
            )
            copy_file(src_file, dest_file)
        elif msg.args[0] == 'EXDEV':
            log.warning(
                u'Failed to create reference link of {source} at {destination}.'
                u' Error: Can not reflink between two devices. Copying instead', {
                    'source': src_file,
                    'destination': dest_file,
                }
            )
            copy_file(src_file, dest_file)
        else:
            log.warning(
                u'Failed to create reflink of {source} at {destination}.'
                u' Error: {error!r}. Copying instead', {
                    'source': src_file,
                    'destination': dest_file,
                    'error': msg,
                }
            )
            copy_file(src_file, dest_file)
    except NotImplementedError:
        log.warning(
            u'Failed to create reference link of {source} at {destination}.'
            u' Error: Filesystem does not support reflink or reflink is not installed. Copying instead', {
                'source': src_file,
                'destination': dest_file,
            }
        )
        copy_file(src_file, dest_file)
    except IOError as msg:
        log.warning(
            u'Failed to create reflink of {source} at {destination}.'
            u' Error: {error!r}. Copying instead', {
                'source': src_file,
                'destination': dest_file,
                'error': msg,
            }
        )
        copy_file(src_file, dest_file)


def make_dirs(path):
    """Create any folders that are missing and assigns them the permissions of their parents.

    :param path:
    :rtype path: str
    """
    log.debug(u'Checking if the path {path} already exists', {'path': path})

    if not os.path.isdir(path):
        # Windows, create all missing folders
        if os.name == 'nt' or os.name == 'ce':
            try:
                log.debug(u"Folder {path} didn't exist, creating it",
                          {'path': path})
                os.makedirs(path)
            except (OSError, IOError) as msg:
                log.error(u"Failed creating {path} : {error!r}",
                          {'path': path, 'error': msg})
                return False

        # not Windows, create all missing folders and set permissions
        else:
            sofar = ''
            folder_list = path.split(os.path.sep)

            # look through each subfolder and make sure they all exist
            for cur_folder in folder_list:
                sofar += cur_folder + os.path.sep

                # if it exists then just keep walking down the line
                if os.path.isdir(sofar):
                    continue

                try:
                    log.debug(u"Folder {path} didn't exist, creating it",
                              {'path': sofar})
                    os.mkdir(sofar)
                    # use normpath to remove end separator,
                    # otherwise checks permissions against itself
                    chmod_as_parent(os.path.normpath(sofar))

                    # do the library update for synoindex
                    from medusa import notifiers
                    notifiers.synoindex_notifier.addFolder(sofar)
                except (OSError, IOError) as msg:
                    log.error(u'Failed creating {path} : {error!r}',
                              {'path': sofar, 'error': msg})
                    return False

    return True


def rename_ep_file(cur_path, new_path, old_path_length=0):
    """Create all folders needed to move a file to its new location.

    Rename it and then cleans up any folders left that are now empty.

    :param  cur_path: The absolute path to the file you want to move/rename
    :type cur_path: str
    :param new_path: The absolute path to the destination for the file WITHOUT THE EXTENSION
    :type new_path: str
    :param old_path_length: The length of media file path (old name) WITHOUT THE EXTENSION
    :type old_path_length: int
    """
    from medusa import subtitles
    if old_path_length == 0 or old_path_length > len(cur_path):
        # approach from the right
        cur_file_name, cur_file_ext = os.path.splitext(cur_path)
    else:
        # approach from the left
        cur_file_ext = cur_path[old_path_length:]
        cur_file_name = cur_path[:old_path_length]

    if cur_file_ext[1:] in subtitle_extensions:
        # Extract subtitle language from filename
        sublang = os.path.splitext(cur_file_name)[1][1:]

        # Check if the language extracted from filename is a valid language
        if sublang in subtitles.subtitle_code_filter():
            cur_file_ext = '.' + sublang + cur_file_ext

    # put the extension on the incoming file
    new_path += cur_file_ext

    # Only rename if something has changed in the new name
    if cur_path == new_path:
        return True

    make_dirs(os.path.dirname(new_path))

    # move the file
    try:
        log.info(u"Renaming file from '{old}' to '{new}'",
                 {'old': cur_path, 'new': new_path})
        shutil.move(cur_path, new_path)
    except (OSError, IOError) as msg:
        log.error(u"Failed renaming '{old}' to '{new}' : {error!r}",
                  {'old': cur_path, 'new': new_path, 'error': msg})
        return False

    # clean up any old folders that are empty
    delete_empty_folders(os.path.dirname(cur_path))

    return True


def delete_empty_folders(top_dir, keep_dir=None):
    """Walk backwards up the path and deletes any empty folders found.

    :param top_dir: Clean until this directory is reached (absolute path to a folder)
    :type top_dir: str
    :param keep_dir: Don't delete this directory, even if it's empty
    :type keep_dir: str
    """
    if not top_dir or not os.path.isdir(top_dir):
        return

    log.info(u'Trying to clean any empty folder under {path}',
             {'path': top_dir})

    for directory in os.walk(top_dir, topdown=False):
        dirpath = directory[0]

        if dirpath == top_dir:
            return

        if dirpath != keep_dir and not os.listdir(dirpath):
            try:
                log.info(u'Deleting empty folder: {folder}',
                         {'folder': dirpath})
                os.rmdir(dirpath)

                # Do the library update for synoindex
                from medusa import notifiers
                notifiers.synoindex_notifier.deleteFolder(dirpath)
            except OSError as msg:
                log.warning(u'Unable to delete {folder}. Error: {error!r}',
                            {'folder': dirpath, 'error': msg})
        else:
            log.debug(u'Not deleting {folder}. The folder is not empty'
                      u' or should be kept.', {'folder': dirpath})


def file_bit_filter(mode):
    """Strip special filesystem bits from file.

    :param mode: mode to check and strip
    :return: required mode for media file
    """
    for bit in [stat.S_IXUSR, stat.S_IXGRP, stat.S_IXOTH, stat.S_ISUID, stat.S_ISGID]:
        if mode & bit:
            mode -= bit

    return mode


def chmod_as_parent(child_path):
    """Retain permissions of parent for childs.

    (Does not work for Windows hosts)
    :param child_path: Child Path to change permissions to sync from parent
    :type child_path: str
    """
    if os.name == 'nt' or os.name == 'ce':
        return

    parent_path = os.path.dirname(child_path)

    if not parent_path:
        log.debug(u'No parent path provided in {path}, unable to get'
                  u' permissions from it', {'path': child_path})
        return

    child_path = os.path.join(parent_path, os.path.basename(child_path))

    if not os.path.exists(child_path):
        return

    parent_path_stat = os.stat(parent_path)
    parent_mode = stat.S_IMODE(parent_path_stat[stat.ST_MODE])

    child_path_stat = os.stat(child_path.encode(app.SYS_ENCODING))
    child_path_mode = stat.S_IMODE(child_path_stat[stat.ST_MODE])

    if os.path.isfile(child_path):
        child_mode = file_bit_filter(parent_mode)
    else:
        child_mode = parent_mode

    if child_path_mode == child_mode:
        return

    child_path_owner = child_path_stat.st_uid
    user_id = os.geteuid()

    if user_id not in (0, child_path_owner):
        log.debug(u'Not running as root or owner of {path}, not trying to set'
                  u' permissions', {'path': child_path})
        return

    try:
        os.chmod(child_path, child_mode)
        log.debug(
            u'Setting permissions for {path} to {mode} as parent directory'
            u' has {parent_mode}', {
                'path': child_path,
                'mode': child_mode,
                'parent_mode': parent_mode
            }
        )
    except OSError:
        log.debug(u'Failed to set permission for {path} to {mode}',
                  {'path': child_path, 'mode': child_mode})


def fix_set_group_id(child_path):
    """Inherid SGID from parent.

    (does not work on Windows hosts)

    :param child_path: Path to inherit SGID permissions from parent
    :type child_path: str
    """
    if os.name == 'nt' or os.name == 'ce':
        return

    parent_path = os.path.dirname(child_path)
    parent_stat = os.stat(parent_path)
    parent_mode = stat.S_IMODE(parent_stat[stat.ST_MODE])

    child_path = os.path.join(parent_path, os.path.basename(child_path))

    if parent_mode & stat.S_ISGID:
        parent_gid = parent_stat[stat.ST_GID]
        child_stat = os.stat(child_path.encode(app.SYS_ENCODING))
        child_gid = child_stat[stat.ST_GID]

        if child_gid == parent_gid:
            return

        child_path_owner = child_stat.st_uid
        user_id = os.geteuid()

        if user_id not in (0, child_path_owner):
            log.debug(u'Not running as root or owner of {path}, not trying to'
                      u' set the set-group-ID', {'path': child_path})
            return

        try:
            os.chown(child_path, -1, parent_gid)
            log.debug(u'Respecting the set-group-ID bit on the parent'
                      u' directory for {path}', {'path': child_path})
        except OSError:
            log.error(
                u'Failed to respect the set-group-ID bit on the parent'
                u' directory for {path} (setting group ID {gid})',
                {'path': child_path, 'gid': parent_gid})


def is_anime_in_show_list():
    """Check if any shows in list contain anime.

    :return: True if global showlist contains Anime, False if not
    """
    for show in app.showList:
        if show.is_anime:
            return True
    return False


def update_anime_support():
    """Check if we need to support anime, and if we do, enable the feature."""
    app.ANIMESUPPORT = is_anime_in_show_list()


def get_absolute_number_from_season_and_episode(series_obj, season, episode):
    """Find the absolute number for a show episode.

    :param show: Show object
    :param season: Season number
    :param episode: Episode number
    :return: The absolute number
    """
    absolute_number = None

    if season and episode:
        main_db_con = db.DBConnection()
        sql = b'SELECT * FROM tv_episodes WHERE indexer = ? AND showid = ? AND season = ? AND episode = ?'
        sql_results = main_db_con.select(sql, [series_obj.indexer, series_obj.series_id, season, episode])

        if len(sql_results) == 1:
            absolute_number = int(sql_results[0][b'absolute_number'])
            log.debug(
                u'Found absolute number {absolute} for show {show} {ep}', {
                    'absolute': absolute_number,
                    'show': series_obj.name,
                    'ep': episode_num(season, episode),
                }
            )
        else:
            log.debug(u'No entries for absolute number for show {show} {ep}',
                      {'show': series_obj.name, 'ep': episode_num(season, episode)})

    return absolute_number


def get_all_episodes_from_absolute_number(show, absolute_numbers, indexer_id=None, indexer=None):
    episodes = []
    season = None

    if absolute_numbers:
        if not show and (indexer_id and indexer):
            show = Show.find_by_id(app.showList, indexer, indexer_id)

        for absolute_number in absolute_numbers if show else []:
            ep = show.get_episode(None, None, absolute_number=absolute_number)
            if ep:
                episodes.append(ep.episode)
                # this will always take the last found season so eps that cross
                # the season border are not handled well
                season = ep.season

    return season, episodes


def sanitize_scene_name(name, anime=False):
    """Take a show name and returns the "scenified" version of it.

    :param name: Show name to be sanitized.
    :param anime: Some show have a ' in their name(Kuroko's Basketball) and is needed for search.
    :return: A string containing the scene version of the show name given.
    """
    if not name:
        return ''

    bad_chars = u',:()!?\u2019'
    if not anime:
        bad_chars += u"'"

    # strip out any bad chars
    for x in bad_chars:
        name = name.replace(x, '')

    # tidy up stuff that doesn't belong in scene names
    name = name.replace('- ', '.').replace(' ', '.').replace('&', 'and').replace('/', '.').replace(': ', ' ')
    name = re.sub(r'\.\.*', '.', name)

    if name.endswith('.'):
        name = name[:-1]

    return name


def create_https_certificates(ssl_cert, ssl_key):
    """Create self-signed HTTPS certificares and store in paths 'ssl_cert' and 'ssl_key'.

    :param ssl_cert: Path of SSL certificate file to write
    :param ssl_key: Path of SSL keyfile to write
    :return: True on success, False on failure
    :rtype: bool
    """
    try:
        from OpenSSL import crypto
        from certgen import createKeyPair, createCertRequest, createCertificate, TYPE_RSA
    except Exception:
        log.warning(u'pyopenssl module missing, please install for'
                    u' https access')
        return False

    # Serial number for the certificate
    serial = int(time.time())

    # Create the CA Certificate
    cakey = createKeyPair(TYPE_RSA, 1024)
    careq = createCertRequest(cakey, CN='Certificate Authority')
    cacert = createCertificate(careq, (careq, cakey), serial, (0, 60 * 60 * 24 * 365 * 10))  # ten years

    cname = 'Medusa'
    pkey = createKeyPair(TYPE_RSA, 1024)
    req = createCertRequest(pkey, CN=cname)
    cert = createCertificate(req, (cacert, cakey), serial, (0, 60 * 60 * 24 * 365 * 10))  # ten years

    # Save the key and certificate to disk
    try:
        io.open(ssl_key, 'wb').write(crypto.dump_privatekey(crypto.FILETYPE_PEM, pkey))
        io.open(ssl_cert, 'wb').write(crypto.dump_certificate(crypto.FILETYPE_PEM, cert))
    except Exception:
        log.error(u'Error creating SSL key and certificate')
        return False

    return True


def backup_versioned_file(old_file, version):
    """Back up an old version of a file.

    :param old_file: Original file, to take a backup from
    :param version: Version of file to store in backup
    :return: True if success, False if failure
    """
    num_tries = 0

    with suppress(TypeError):
        version = u'.'.join([str(i) for i in version]) if not isinstance(version, str) else version

    new_file = u'{old_file}.v{version}'.format(old_file=old_file, version=version)

    while not os.path.isfile(new_file):
        if not os.path.isfile(old_file):
            log.debug(u"Not creating backup, {old_file} doesn't exist",
                      {'old_file': old_file})
            break

        try:
            log.debug(u'Trying to back up {old} to new',
                      {'old': old_file, 'new': new_file})
            shutil.copy(old_file, new_file)
            log.debug(u"Backup done")
            break
        except OSError as error:
            log.warning(u'Error while trying to back up {old} to {new}:'
                        u' {error!r}',
                        {'old': old_file, 'new': new_file, 'error': error})
            num_tries += 1
            time.sleep(1)
            log.debug(u'Trying again.')

        if num_tries >= 10:
            log.error(u'Unable to back up {old} to {new}, please do it'
                      u' manually.', {'old': old_file, 'new': new_file})
            return False

    return True


def restore_versioned_file(backup_file, version):
    """Restore a file version to original state.

    For example sickbeard.db.v41 passed with version int(41), will translate back to sickbeard.db.
    sickbeard.db.v41. passed with version tuple(41,2), will translate back to sickbeard.db.

    :param backup_file: File to restore
    :param version: Version of file to restore
    :return: True on success, False on failure
    """
    num_tries = 0

    with suppress(TypeError):
        version = '.'.join([str(i) for i in version]) if not isinstance(version, str) else version

    new_file, _ = backup_file[0:backup_file.find(u'v{version}'.format(version=version))]
    restore_file = backup_file

    if not os.path.isfile(new_file):
        log.debug(u"Not restoring, {file} doesn't exist", {'file': new_file})
        return False

    try:
        log.debug(u'Trying to backup {file} to {file}.r{version} before '
                  u'restoring backup', {'file': new_file, 'version': version})

        shutil.move(new_file, new_file + '.' + 'r' + str(version))
    except OSError as error:
        log.warning(u'Error while trying to backup DB file {name} before'
                    u' proceeding with restore: {error!r}',
                    {'name': restore_file, 'error': error})
        return False

    while not os.path.isfile(new_file):
        if not os.path.isfile(restore_file):
            log.debug(u'Not restoring, {file} does not exist',
                      {'file': restore_file})
            break

        try:
            log.debug(u'Trying to restore file {old} to {new}',
                      {'old': restore_file, 'new': new_file})
            shutil.copy(restore_file, new_file)
            log.debug(u"Restore done")
            break
        except OSError as error:
            log.warning(u'Error while trying to restore file {name}.'
                        u' Error: {msg!r}',
                        {'name': restore_file, 'msg': error})
            num_tries += 1
            time.sleep(1)
            log.debug(u'Trying again. Attempt #: {0}', num_tries)

        if num_tries >= 10:
            log.warning(u'Unable to restore file {old} to {new}',
                        {'old': restore_file, 'new': new_file})
            return False

    return True


def get_lan_ip():
    """Return IP of system."""
    try:
        return [ip for ip in socket.gethostbyname_ex(socket.gethostname())[2] if not ip.startswith("127.")][0]
    except Exception:
        return socket.gethostname()


def check_url(url):
    """Check if a URL exists without downloading the whole file.

    We only check the URL header.
    """
    # see also http://stackoverflow.com/questions/2924422
    # http://stackoverflow.com/questions/1140661
    good_codes = [http_client.OK, http_client.FOUND, http_client.MOVED_PERMANENTLY]

    host, path = urlparse(url)[1:3]  # elems [1] and [2]
    try:
        conn = http_client.HTTPConnection(host)
        conn.request('HEAD', path)
        return conn.getresponse().status in good_codes
    except Exception:
        return None


def anon_url(*url):
    """Return a URL string consisting of the Anonymous redirect URL and an arbitrary number of values appended."""
    # normalize to byte
    url = [u.encode('utf-8') if isinstance(u, text_type) else binary_type(u) for u in url]
    return '' if None in url else '{0}{1}'.format(app.ANON_REDIRECT, ''.join(url)).decode('utf-8')

# Encryption
# ==========
# By Pedro Jose Pereira Vieito <pvieito@gmail.com> (@pvieito)
#
# * If encryption_version==0 then return data without encryption
# * The keys should be unique for each device
#
# To add a new encryption_version:
#   1) Code your new encryption_version
#   2) Update the last encryption_version available in server/web/config/general.py
#   3) Remember to maintain old encryption versions and key generators for retro-compatibility


# Key Generators
unique_key1 = hex(uuid.getnode() ** 2)  # Used in encryption v1

# Encryption Functions


def encrypt(data, encryption_version=0, _decrypt=False):
    # Version 1: Simple XOR encryption (this is not very secure, but works)
    if encryption_version == 1:
        if _decrypt:
            return ''.join(chr(ord(x) ^ ord(y)) for (x, y) in zip(base64.decodestring(data), cycle(unique_key1)))
        else:
            return base64.encodestring(
                ''.join(chr(ord(x) ^ ord(y)) for (x, y) in zip(data, cycle(unique_key1)))).strip()
    # Version 2: Simple XOR encryption (this is not very secure, but works)
    elif encryption_version == 2:
        if _decrypt:
            return ''.join(chr(ord(x) ^ ord(y)) for (x, y) in zip(base64.decodestring(data),
                                                                  cycle(app.ENCRYPTION_SECRET)))
        else:
            return base64.encodestring(
                ''.join(chr(ord(x) ^ ord(y)) for (x, y) in zip(data, cycle(app.ENCRYPTION_SECRET)))).strip()
    # Version 0: Plain text
    else:
        return data


def decrypt(data, encryption_version=0):
    return encrypt(data, encryption_version, _decrypt=True)


def full_sanitize_scene_name(name):
    return re.sub('[. -]', ' ', sanitize_scene_name(name)).lower().lstrip()


def get_show(name, try_indexers=False):
    """
    Retrieve a series object using the series name.

    :param name: A series name or a list of series names, when the parsed series result, returned multiple.
    :param try_indexers: Toggle the lookup of the series using the series name and one or more indexers.

    :return: The found series object or None.
    """
    from medusa import classes, name_cache, scene_exceptions
    if not app.showList:
        return

    series = None
    from_cache = False

    if not name:
        return series

    for series_name in generate(name):
        # check cache for series
        indexer_id, series_id = name_cache.retrieveNameFromCache(series_name)
        if series_id:
            from_cache = True
            series = Show.find_by_id(app.showList, indexer_id, series_id)

        # try indexers
        if not series and try_indexers:
            _, found_indexer_id, found_series_id = search_indexer_for_show_id(full_sanitize_scene_name(series_name),
                                                                              ui=classes.ShowListUI)
            series = Show.find_by_id(app.showList, found_indexer_id, found_series_id)

        # try scene exceptions
        if not series:
            found_exceptions = list(scene_exceptions.get_scene_exceptions_by_name(series_name))
            if found_exceptions:
                # Only use the first exception.
                series = Show.find_by_id(app.showList, found_exceptions[0].indexer, found_exceptions[0].series_id)

        if not series:
            match_name_only = (s.name for s in app.showList if text_type(s.imdb_year) in s.name and
                               series_name.lower() == s.name.lower().replace(' ({year})'.format(year=s.imdb_year), ''))
            for found_series in match_name_only:
                log.warning("Consider adding '{name}' in scene exceptions for series '{series}'".format
                            (name=series_name, series=found_series))

        # add show to cache
        if series and not from_cache:
            name_cache.addNameToCache(series_name, series.indexer, series.indexerid)

        return series


def is_hidden_folder(folder):
    """Return True if folder is hidden.

    On Linux based systems hidden folders start with . (dot)
    :param folder: Full path of folder to check
    """
    def is_hidden(filepath):
        name = os.path.basename(os.path.abspath(filepath))
        return name.startswith('.') or has_hidden_attribute(filepath)

    def has_hidden_attribute(filepath):
        try:
            attrs = ctypes.windll.kernel32.GetFileAttributesW(text_type(filepath))
            assert attrs != -1
            result = bool(attrs & 2)
        except (AttributeError, AssertionError):
            result = False
        return result

    if os.path.isdir(folder):
        if is_hidden(folder):
            return True

    return False


def real_path(path):
    """Return the canonicalized absolute pathname.

    The resulting path will have no symbolic link, '/./' or '/../' components.
    """
    return os.path.normpath(os.path.normpath(os.path.realpath(path)))


def validate_show(show, season=None, episode=None):
    """Reindex show from originating indexer, and return indexer information for the passed episode."""
    from medusa.indexers.indexer_api import indexerApi
    from medusa.indexers.indexer_exceptions import IndexerEpisodeNotFound, IndexerSeasonNotFound, IndexerShowNotFound
    indexer_lang = show.lang

    try:
        indexer_api_params = indexerApi(show.indexer).api_params.copy()

        if indexer_lang and not indexer_lang == app.INDEXER_DEFAULT_LANGUAGE:
            indexer_api_params['language'] = indexer_lang

        if show.dvd_order != 0:
            indexer_api_params['dvdorder'] = True

        if season is None and episode is None:
            return show.indexer_api

        return show.indexer_api[show.indexerid][season][episode]
    except (IndexerEpisodeNotFound, IndexerSeasonNotFound, IndexerShowNotFound) as error:
        log.debug(u'Unable to validate show. Reason: {0!r}', error.message)
        pass


def backup_config_zip(file_list, archive, arcname=None):
    """Store the config file as a ZIP.

    :param file_list: List of files to store
    :param archive: ZIP file name
    :param arcname: Archive path
    :return: True on success, False on failure
    """
    try:
        a = zipfile.ZipFile(archive, 'w', zipfile.ZIP_DEFLATED, allowZip64=True)
        for f in file_list:
            a.write(f, os.path.relpath(f, arcname))
        a.close()
        return True
    except OSError as error:
        log.warning(u'Zip creation error: {0!r} ', error)
        return False


def restore_config_zip(archive, target_dir):
    """Restore a Config ZIP file back in place.

    :param archive: ZIP filename
    :param target_dir: Directory to restore to
    :return: True on success, False on failure
    """
    try:
        if not os.path.exists(target_dir):
            os.mkdir(target_dir)
        else:
            def path_leaf(path):
                head, tail = os.path.split(path)
                return tail or os.path.basename(head)
            bak_filename = '{0}-{1}'.format(path_leaf(target_dir), datetime.datetime.now().strftime('%Y%m%d_%H%M%S'))
            shutil.move(target_dir, os.path.join(os.path.dirname(target_dir), bak_filename))

        zip_file = zipfile.ZipFile(archive, 'r', allowZip64=True)
        for member in zip_file.namelist():
            zip_file.extract(member, target_dir)
        zip_file.close()
        return True
    except OSError as error:
        log.warning(u'Zip extraction error: {0!r}', error)
        shutil.rmtree(target_dir)
        return False


def touch_file(fname, atime=None):
    """Touch a file (change modification date).

    :param fname: Filename to touch
    :param atime: Specific access time (defaults to None)
    :return: True on success, False on failure
    """
    if atime and fname and os.path.isfile(fname):
        os.utime(fname, (atime, atime))
        return True

    return False


def make_session(cache_etags=True, serializer=None, heuristic=None):
    session = requests.Session()

    adapter = CacheControlAdapter(
        DictCache(),
        cache_etags=cache_etags,
        serializer=serializer,
        heuristic=heuristic,
    )

    session.mount('http://', adapter)
    session.mount('https://', adapter)

    session.cache_controller = adapter.controller

    session.headers.update({'User-Agent': USER_AGENT, 'Accept-Encoding': 'gzip,deflate'})

    return session


def request_defaults(**kwargs):
    hooks = kwargs.pop(u'hooks', None)
    cookies = kwargs.pop(u'cookies', None)
    verify = certifi.where() if all([app.SSL_VERIFY, kwargs.pop(u'verify', True)]) else False

    return hooks, cookies, verify


def download_file(url, filename, session, method='GET', data=None, headers=None, **kwargs):
    """Download a file specified.

    :param url: Source URL
    :param filename: Target file on filesystem
    :param method: Specity the http method. Currently only GET and POST supported
    :param data: sessions post data
    :param session: request session to use
    :param headers: override existing headers in request session
    :return: True on success, False on failure
    """
    try:
        hooks, cookies, verify = request_defaults(**kwargs)

        with session as s:
            resp = s.request(method, url, data=data, allow_redirects=True, stream=True,
                             verify=verify, headers=headers, cookies=cookies, hooks=hooks)

            if not resp:
                log.debug(
                    u"Requested download URL {url} couldn't be reached.",
                    {'url': url}
                )
                return False

            if not resp.ok:
                log.debug(
                    u'Requested download URL {url} returned'
                    u' status code {code}: {description}', {
                        'url': url,
                        'code': resp.status_code,
                        'description': http_code_description(resp.status_code),
                    }
                )
                return False

            try:
                with io.open(filename, 'wb') as fp:
                    for chunk in resp.iter_content(chunk_size=1024):
                        if chunk:
                            fp.write(chunk)
                            fp.flush()

                chmod_as_parent(filename)
            except OSError as msg:
                remove_file_failed(filename)
                log.warning(
                    u'Problem setting permissions or writing file'
                    u' to: {location}. Error: {msg}', {
                        'location': filename,
                        'msg': msg,
                    }
                )
                return False

    except requests.exceptions.RequestException as msg:
        remove_file_failed(filename)
        log.warning(u'Error requesting download URL: {url}. Error: {error}',
                    {'url': url, 'error': msg})
        return False
    except EnvironmentError as msg:
        remove_file_failed(filename)
        log.warning(u'Unable to save the file: {name}. Error: {error}',
                    {'name': filename, 'error': msg})
        return False
    except Exception as msg:
        remove_file_failed(filename)
        log.error(u'Unknown exception while downloading file {name}'
                  u' from URL: {url}. Error: {error}',
                  {'name': filename, 'url': url, 'error': msg})
        log.debug(traceback.format_exc())
        return False

    return True


def handle_requests_exception(requests_exception):
    default = "Request failed: {0}"
    try:
        raise requests_exception
    except requests.exceptions.SSLError as error:
        if ssl.OPENSSL_VERSION_INFO < (1, 0, 1, 5):
            log.info(
                u'SSL Error requesting: {url} You have {version},'
                u' try upgrading OpenSSL to 1.0.1e+',
                {'url': error.request.url, 'version': ssl.OPENSSL_VERSION})
        if app.SSL_VERIFY:
            log.info(
                u'SSL Error requesting url: {url}. Disable Cert Verification'
                u' on the advanced tab of /config/general',
                {'url': error.request.url}
            )
        log.debug(default.format(error))
        log.debug(traceback.format_exc())

    except requests.exceptions.RequestException as error:
        log.info(default.format(error))
    except Exception as error:
        log.error(default.format(error))
        log.debug(traceback.format_exc())


def get_size(start_path='.'):
    """Find the total dir and filesize of a path.

    :param start_path: Path to recursively count size
    :return: total filesize
    """
    if not os.path.isdir(start_path):
        return -1

    total_size = 0
    for dirpath, _, filenames in os.walk(start_path):
        for f in filenames:
            fp = os.path.join(dirpath, f)
            try:
                total_size += os.path.getsize(fp)
            except OSError as error:
                log.warning(u'Unable to get size for file {name} Error: {msg!r}',
                            {'name': fp, 'msg': error})
    return total_size


def generate_api_key():
    """Return a new randomized API_KEY."""
    log.info(u'Generating New API key')
    secure_hash = hashlib.sha512(str(time.time()))
    secure_hash.update(str(random.SystemRandom().getrandbits(4096)))
    return secure_hash.hexdigest()[:32]


def remove_article(text=''):
    """Remove the english articles from a text string."""
    return re.sub(r'(?i)^(?:(?:A(?!\s+to)n?)|The)\s(\w)', r'\1', text)


def generate_cookie_secret():
    """Generate a new cookie secret."""
    return base64.b64encode(uuid.uuid4().bytes + uuid.uuid4().bytes)


def verify_freespace(src, dest, oldfile=None):
    """Check if the target system has enough free space to copy or move a file.

    :param src: Source filename
    :param dest: Destination path
    :param oldfile: File to be replaced (defaults to None)
    :return: True if there is enough space for the file,
             False if there isn't. Also returns True if the OS doesn't support this option
    """
    if not isinstance(oldfile, list):
        oldfile = [oldfile]

    log.debug(u'Trying to determine free space on destination drive')

    if not os.path.isfile(src):
        log.warning(u'A path to a file is required for the source.'
                    u' {source} is not a file.', {'source': src})
        return True

    try:
        diskfree = get_disk_space_usage(dest, None)
        if not diskfree:
            log.warning(u'Unable to determine the free space on your OS.')
            return True
    except Exception:
        log.warning(u'Unable to determine free space, assuming there is '
                    u'enough.')
        return True

    try:
        neededspace = os.path.getsize(src)
    except OSError as error:
        log.warning(u'Unable to determine needed space. Aborting.'
                    u' Error: {msg}', {'msg': error})
        return False

    if oldfile:
        for f in oldfile:
            if os.path.isfile(f.location):
                diskfree += os.path.getsize(f.location)

    if diskfree > neededspace:
        return True
    else:
        log.warning(
            u'Not enough free space.'
            u' Needed: {0} bytes ({1}),'
            u' found: {2} bytes ({3})',
            neededspace, pretty_file_size(neededspace),
            diskfree, pretty_file_size(diskfree)
        )
        return False


# https://gist.github.com/thatalextaylor/7408395
def pretty_time_delta(seconds):
    sign_string = '-' if seconds < 0 else ''
    seconds = abs(int(seconds))
    days, seconds = divmod(seconds, 86400)
    hours, seconds = divmod(seconds, 3600)
    minutes, seconds = divmod(seconds, 60)
    time_delta = sign_string

    if days > 0:
        time_delta += ' %dd' % days
    if hours > 0:
        time_delta += ' %dh' % hours
    if minutes > 0:
        time_delta += ' %dm' % minutes
    if seconds > 0:
        time_delta += ' %ds' % seconds

    return time_delta


def is_file_locked(check_file, write_lock_check=False):
    """Check if a file is locked.

    Performs three checks:
        1. Checks if the file even exists
        2. Attempts to open the file for reading. This will determine if the file has a write lock.
            Write locks occur when the file is being edited or copied to, e.g. a file copy destination
        3. If the readLockCheck parameter is True, attempts to rename the file. If this fails the
            file is open by some other process for reading. The file can be read, but not written to
            or deleted.
    :param check_file: the file being checked
    :param write_lock_check: when true will check if the file is locked for writing (prevents move operations)
    """
    check_file = os.path.abspath(check_file)

    if not os.path.exists(check_file):
        return True
    try:
        f = io.open(check_file, 'rb')
        f.close()  # pylint: disable=no-member
    except IOError:
        return True

    if write_lock_check:
        lock_file = check_file + ".lckchk"
        if os.path.exists(lock_file):
            os.remove(lock_file)
        try:
            os.rename(check_file, lock_file)
            time.sleep(1)
            os.rename(lock_file, check_file)
        except (OSError, IOError):
            return True

    return False


def get_disk_space_usage(disk_path=None, pretty=True):
    """Return the free space in human readable bytes for a given path or False if no path given.

    :param disk_path: the filesystem path being checked
    :param pretty: return as bytes if None
    """
    if disk_path and os.path.exists(disk_path):
        if platform.system() == 'Windows':
            free_bytes = ctypes.c_ulonglong(0)
            ctypes.windll.kernel32.GetDiskFreeSpaceExW(ctypes.c_wchar_p(disk_path), None, None,
                                                       ctypes.pointer(free_bytes))
            return pretty_file_size(free_bytes.value) if pretty else free_bytes.value
        else:
            st = os.statvfs(disk_path)
            file_size = st.f_bavail * st.f_frsize
            return pretty_file_size(file_size) if pretty else file_size
    else:
        return False


def get_tvdb_from_id(indexer_id, indexer):

    session = MedusaSafeSession()
    tvdb_id = ''

    if indexer == 'IMDB':
        url = "http://www.thetvdb.com/api/GetSeriesByRemoteID.php?imdbid=%s" % indexer_id
        data = session.get_content(url)
        if data is None:
            return tvdb_id

        with suppress(SyntaxError):
            tree = ET.fromstring(data)
            for show in tree.iter("Series"):
                tvdb_id = show.findtext("seriesid")

        if tvdb_id:
            return tvdb_id

    elif indexer == 'ZAP2IT':
        url = "http://www.thetvdb.com/api/GetSeriesByRemoteID.php?zap2it=%s" % indexer_id
        data = session.get_content(url)
        if data is None:
            return tvdb_id

        with suppress(SyntaxError):
            tree = ET.fromstring(data)
            for show in tree.iter("Series"):
                tvdb_id = show.findtext("seriesid")

        return tvdb_id

    elif indexer == 'TVMAZE':
        url = "http://api.tvmaze.com/shows/%s" % indexer_id
        data = session.get_json(url)
        if data is None:
            return tvdb_id
        tvdb_id = data['externals']['thetvdb']
        return tvdb_id

    # If indexer is IMDB and we've still not returned a tvdb_id,
    # let's try to use tvmaze's api, to get the tvdbid
    if indexer == 'IMDB':
        url = 'http://api.tvmaze.com/lookup/shows?imdb={indexer_id}'.format(indexer_id=indexer_id)
        data = session.get_json(url)
        if not data:
            return tvdb_id
        tvdb_id = data['externals'].get('thetvdb', '')
        return tvdb_id
    else:
        return tvdb_id


def get_showname_from_indexer(indexer, indexer_id, lang='en'):
    from medusa.indexers.indexer_api import indexerApi
    indexer_api_params = indexerApi(indexer).api_params.copy()
    if lang:
        indexer_api_params['language'] = lang

    log.info(u'{0}: {1!r}', indexerApi(indexer).name, indexer_api_params)

    s = None
    try:
        indexer_api = indexerApi(indexer).indexer(**indexer_api_params)
        s = indexer_api[int(indexer_id)]
    except IndexerException as msg:
        log.warning(
            'Show name unavailable for {name} id {id} in {language}:'
            ' {reason}', {
                'name': indexerApi(indexer).name,
                'id': indexer_id,
                'language': lang,
                'reason': msg,
            }
        )

    data = getattr(s, 'data', {})
    return data.get('seriesname')


# http://stackoverflow.com/a/20380514
def get_image_size(image_path):
    """Determine the image type of image_path and return its size.."""
    img_ext = os.path.splitext(image_path)[1].lower().strip('.')
    with open(image_path, 'rb') as f:
        head = f.read(24)
        if len(head) != 24:
            return
        if imghdr.what(image_path) == 'png':
            check = struct.unpack('>i', head[4:8])[0]
            if check != 0x0d0a1a0a:
                return
            return struct.unpack('>ii', head[16:24])
        elif imghdr.what(image_path) == 'gif':
            return struct.unpack('<HH', head[6:10])
        elif imghdr.what(image_path) == 'jpeg' or img_ext in ('jpg', 'jpeg'):
            f.seek(0)  # Read 0xff next
            size = 2
            ftype = 0
            while not 0xc0 <= ftype <= 0xcf:
                f.seek(size, 1)
                byte = f.read(1)
                while ord(byte) == 0xff:
                    byte = f.read(1)
                ftype = ord(byte)
                size = struct.unpack('>H', f.read(2))[0] - 2
            # We are at a SOFn block
            f.seek(1, 1)  # Skip `precision' byte.
            return struct.unpack('>HH', f.read(4))


def remove_folder(folder_path, level=logging.WARNING):
    """Recursively delete a directory tree.

    :param folder_path:
    :type folder_path: string
    :param level:
    :type level: int
    """
    if os.path.exists(folder_path):
        try:
            shutil.rmtree(folder_path)
        except OSError as error:
            log.log(level, u'Unable to remove directory {folder}: {reason!r}',
                    {'folder': folder_path, 'reason': error})


def is_ip_private(ip):
    """Return whether the ip is a private ip address.

    :param ip:
    :type ip: str
    :return:
    :rtype: bool
    """
    priv_lo = re.compile(r"^127\.\d{1,3}\.\d{1,3}\.\d{1,3}$")
    priv_24 = re.compile(r"^10\.\d{1,3}\.\d{1,3}\.\d{1,3}$")
    priv_20 = re.compile(r"^192\.168\.\d{1,3}.\d{1,3}$")
    priv_16 = re.compile(r"^172.(1[6-9]|2[0-9]|3[0-1]).[0-9]{1,3}.[0-9]{1,3}$")
    return bool(priv_lo.match(ip) or priv_24.match(ip) or priv_20.match(ip) or priv_16.match(ip))


def unicodify(value):
    """Return the value as unicode.

    :param value:
    :type value: str
    :return:
    :rtype: str
    """
    if isinstance(value, string_types) and not isinstance(value, text_type):
        return text_type(value, 'utf-8', 'replace')

    return value


def single_or_list(value, allow_multi=False):
    """Return a single value or a list.

    If value is a list with more than one element and allow_multi is False then it returns None.
    :param value:
    :type value: list
    :param allow_multi: if False, multiple values will return None
    :type allow_multi: bool
    :rtype: list or str or int
    """
    if not isinstance(value, list):
        return value

    if len(value) == 1:
        return value[0]

    if allow_multi:
        return sorted(value)


def ensure_list(value):
    """Return a list.

    When value is not a list, return a list containing the single value.
    :param value:
    :rtype: list
    """
    return sorted(value) if isinstance(value, list) else [value] if value is not None else []


def canonical_name(obj, fmt=u'{key}:{value}', separator=u'|', ignore_list=frozenset()):
    """Create a canonical name from a release name or a guessed dictionary.

    The return value is always unicode.

    :param obj:
    :type obj: str or dict
    :param fmt:
    :type fmt: str or unicode
    :param separator:
    :type separator: str or unicode
    :param ignore_list:
    :type ignore_list: set
    :return:
    :rtype: text_type
    """
    guess = obj if isinstance(obj, dict) else guessit.guessit(obj)
    return text_type(
        text_type(separator).join(
            [text_type(fmt).format(key=unicodify(k), value=unicodify(v))
             for k, v in viewitems(guess) if k not in ignore_list]))


def get_broken_providers():
    """Get broken providers from cdn.pymedusa.com."""
    # Check if last broken providers update happened less than 60 minutes ago
    if app.BROKEN_PROVIDERS_UPDATE and isinstance(app.BROKEN_PROVIDERS_UPDATE, datetime.datetime) and \
            (datetime.datetime.now() - app.BROKEN_PROVIDERS_UPDATE).seconds < 3600:
        log.debug('Broken providers already updated in the last hour')
        return

    # Update last broken providers update-timestamp to avoid updating again in less than 60 minutes
    app.BROKEN_PROVIDERS_UPDATE = datetime.datetime.now()

    url = '{base_url}/providers/broken_providers.json'.format(base_url=app.BASE_PYMEDUSA_URL)

    response = MedusaSafeSession().get_json(url)
    if response is None:
        log.info('Unable to update the list with broken providers.'
                 ' This list is used to disable broken providers.'
                 ' You may encounter errors in the log files if you are'
                 ' using a broken provider.')
        return []

    log.info('Broken providers found: {0}', response)
    return response


def is_already_processed_media(full_filename):
    """Check if resource was already processed."""
    main_db_con = db.DBConnection()
    history_result = main_db_con.select('SELECT action FROM history '
                                        "WHERE action LIKE '%04' "
                                        'AND resource LIKE ?',
                                        ['%' + full_filename])
    return bool(history_result)


def is_info_hash_in_history(info_hash):
    """Check if info hash is in history."""
    main_db_con = db.DBConnection()
    history_result = main_db_con.select('SELECT info_hash FROM history '
                                        'WHERE info_hash=?',
                                        [info_hash])
    return bool(history_result)


def is_info_hash_processed(info_hash):
    """Check if info hash was already processed (downloaded status)."""
    main_db_con = db.DBConnection()
    history_result = main_db_con.select('SELECT info_hash FROM (SELECT showid, season, episode, quality '
                                        'FROM history WHERE info_hash=?) s '
                                        'JOIN history d ON '
                                        'd.showid = s.showid AND '
                                        'd.season = s.season AND '
                                        'd.episode = s.episode AND '
                                        'd.quality = s.quality '
                                        'WHERE d.action LIKE "%04"',
                                        [info_hash])
    return bool(history_result)


def title_to_imdb(title, start_year, imdb_api=None):
    """Get the IMDb ID from a show title and its start year."""
    if imdb_api is None:
        imdb_api = imdbpie.Imdb()

    titles = imdb_api.search_for_title(title)

    if len(titles) == 1:
        return titles[0]['imdb_id']

    title = title.lower()
    # ImdbPie returns the year as string
    start_year = str(start_year)

    title_matches = []
    for candidate in titles:
        # This check should be made more reliable
        if candidate['title'].lower() == title:
            if candidate['year'] == start_year:
                return candidate['imdb_id']
            title_matches.append(candidate['imdb_id'])

    # Return the most relevant result (can be erroneous)
    if title_matches:
        return title_matches[0]


def get_title_without_year(title, title_year):
    """Get title without year."""
    if not title_year:
        return title
    year = ' ({year})'.format(year=title_year)
    if year in title:
        title = title.replace(year, '')
    return title<|MERGE_RESOLUTION|>--- conflicted
+++ resolved
@@ -31,14 +31,6 @@
 from builtins import zip
 from itertools import cycle
 
-<<<<<<< HEAD
-try:
-    import itertools.izip as zip
-except ImportError:
-    pass
-
-=======
->>>>>>> d63285f9
 from cachecontrol import CacheControlAdapter
 from cachecontrol.cache import DictCache
 
