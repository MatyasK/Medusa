# coding=utf-8

from __future__ import unicode_literals

import logging

from medusa import db
from medusa.databases import utils
from medusa.logger.adapters.style import BraceAdapter


log = BraceAdapter(logging.getLogger(__name__))
log.logger.addHandler(logging.NullHandler())


# Add new migrations at the bottom of the list
# and subclass the previous migration.
class InitialSchema(db.SchemaUpgrade):
    def test(self):
        return self.hasTable('db_version')

    def execute(self):
        queries = [
            ('CREATE TABLE lastUpdate (provider TEXT, time NUMERIC);',),
            ('CREATE TABLE lastSearch (provider TEXT, time NUMERIC);',),
            ('CREATE TABLE scene_exceptions (exception_id INTEGER PRIMARY KEY, indexer_id INTEGER,'
             ' show_name TEXT, season NUMERIC DEFAULT -1, custom NUMERIC DEFAULT 0);',),
            ('CREATE TABLE scene_names (indexer_id INTEGER, name TEXT);',),
            ('CREATE TABLE network_timezones (network_name TEXT PRIMARY KEY, timezone TEXT);',),
            ('CREATE TABLE scene_exceptions_refresh (list TEXT PRIMARY KEY, last_refreshed INTEGER);',),
            ('CREATE TABLE db_version (db_version INTEGER);',),
            ('INSERT INTO db_version(db_version) VALUES (1);',),
        ]
        for query in queries:
            if len(query) == 1:
                self.connection.action(query[0])
            else:
                self.connection.action(query[0], query[1:])

    def _get_provider_tables(self):
        return self.connection.select(
            "SELECT name FROM sqlite_master WHERE type='table' AND name NOT IN ('lastUpdate',"
            " 'lastSearch', 'scene_names', 'network_timezones', 'scene_exceptions_refresh',"
            " 'db_version', 'scene_exceptions', 'last_update');")

    def clear_provider_tables(self):
        for provider in self._get_provider_tables():
            self.connection.action("DELETE FROM '{name}';".format(name=provider['name']))

    def drop_provider_tables(self):
        for provider in self._get_provider_tables():
            self.connection.action("DROP TABLE '{name}';".format(name=provider['name']))

    def inc_major_version(self):
        major_version, minor_version = self.connection.version
        major_version += 1
        self.connection.action('UPDATE db_version SET db_version = ?;', [major_version])
        log.info('[CACHE-DB] Updated major version to: {}.{}', *self.connection.version)

        return self.connection.version


class AddSceneExceptions(InitialSchema):
    def test(self):
        return self.hasTable('scene_exceptions')

    def execute(self):
        self.connection.action(
            'CREATE TABLE scene_exceptions (exception_id INTEGER PRIMARY KEY, indexer_id INTEGER, show_name TEXT);')


class AddSceneNameCache(AddSceneExceptions):
    def test(self):
        return self.hasTable('scene_names')

    def execute(self):
        self.connection.action('CREATE TABLE scene_names (indexer_id INTEGER, name TEXT);')


class AddNetworkTimezones(AddSceneNameCache):
    def test(self):
        return self.hasTable('network_timezones')

    def execute(self):
        self.connection.action('CREATE TABLE network_timezones (network_name TEXT PRIMARY KEY, timezone TEXT);')


class AddLastSearch(AddNetworkTimezones):
    def test(self):
        return self.hasTable('lastSearch')

    def execute(self):
        self.connection.action('CREATE TABLE lastSearch (provider TEXT, time NUMERIC);')


class AddSceneExceptionsSeasons(AddLastSearch):
    def test(self):
        return self.hasColumn('scene_exceptions', 'season')

    def execute(self):
        self.addColumn('scene_exceptions', 'season', 'NUMERIC', -1)


class AddSceneExceptionsCustom(AddSceneExceptionsSeasons):  # pylint:disable=too-many-ancestors
    def test(self):
        return self.hasColumn('scene_exceptions', 'custom')

    def execute(self):
        self.addColumn('scene_exceptions', 'custom', 'NUMERIC', 0)


class AddSceneExceptionsRefresh(AddSceneExceptionsCustom):  # pylint:disable=too-many-ancestors
    def test(self):
        return self.hasTable('scene_exceptions_refresh')

    def execute(self):
        self.connection.action(
            'CREATE TABLE scene_exceptions_refresh (list TEXT PRIMARY KEY, last_refreshed INTEGER);')


class ConvertSceneExeptionsToIndexerScheme(AddSceneExceptionsRefresh):  # pylint:disable=too-many-ancestors
    def test(self):
        return self.hasColumn('scene_exceptions', 'indexer_id')

    def execute(self):
        self.connection.action('DROP TABLE IF EXISTS tmp_scene_exceptions;')
        self.connection.action('ALTER TABLE scene_exceptions RENAME TO tmp_scene_exceptions;')
        self.connection.action('CREATE TABLE scene_exceptions (exception_id INTEGER PRIMARY KEY, indexer_id INTEGER,'
                               ' show_name TEXT, season NUMERIC DEFAULT -1, custom NUMERIC DEFAULT 0);')
        self.connection.action('INSERT INTO scene_exceptions SELECT exception_id, tvdb_id as indexer_id, show_name,'
                               ' season, custom FROM tmp_scene_exceptions;')
        self.connection.action('DROP TABLE tmp_scene_exceptions;')


class ConvertSceneNamesToIndexerScheme(AddSceneExceptionsRefresh):  # pylint:disable=too-many-ancestors
    def test(self):
        return self.hasColumn('scene_names', 'indexer_id')

    def execute(self):
        self.connection.action('DROP TABLE IF EXISTS tmp_scene_names;')
        self.connection.action('ALTER TABLE scene_names RENAME TO tmp_scene_names;')
        self.connection.action('CREATE TABLE scene_names (indexer_id INTEGER, name TEXT);')
        self.connection.action('INSERT INTO scene_names SELECT * FROM tmp_scene_names;')
        self.connection.action('DROP TABLE tmp_scene_names;')


class RemoveIndexerUpdateSchema(ConvertSceneNamesToIndexerScheme):  # pylint:disable=too-many-ancestors
    def test(self):
        return not self.hasTable('indexer_update')

    def execute(self):
        self.connection.action('DROP TABLE indexer_update;')


class AddIndexerSceneExceptions(RemoveIndexerUpdateSchema):  # pylint:disable=too-many-ancestors
    def test(self):
        return self.hasColumn('scene_exceptions', 'indexer')

    def execute(self):
        self.connection.action('DROP TABLE IF EXISTS tmp_scene_exceptions;')
        self.connection.action('ALTER TABLE scene_exceptions RENAME TO tmp_scene_exceptions;')
        self.connection.action(
            'CREATE TABLE scene_exceptions (exception_id INTEGER PRIMARY KEY, indexer INTEGER, indexer_id INTEGER, '
            'show_name TEXT, season NUMERIC DEFAULT -1, custom NUMERIC DEFAULT 0);')
        self.connection.action(
            'INSERT INTO scene_exceptions SELECT exception_id, 1, indexer_id, show_name, season,'
            'custom FROM tmp_scene_exceptions;')
        self.connection.action('DROP TABLE tmp_scene_exceptions;')


class AddIndexerIds(AddIndexerSceneExceptions):
    """
    Add the indexer_id to all table's that have a series_id already.

    If the current series_id is named indexer_id or indexerid, use the field `indexer` for now.
    The namings should be renamed to: indexer_id + series_id in a later iteration.

    For example in this case, the table scene_names has used the fieldname `indexer_id` for the series id.
    This is unfortunate, but we can change that later.
    """

    def test(self):
        """Test if the table history already has the indexer_id."""
        return self.hasColumn('scene_names', 'indexer')

    def execute(self):
        # Add the indexer column to the scene_names table.
        self.addColumn('scene_names', 'indexer', 'NUMERIC', -1)

        # clean up null values from the scene_exceptions_table
        self.connection.action("DELETE FROM scene_exceptions WHERE indexer = '' OR indexer IS NULL;")


class ClearProviderTables(AddIndexerIds):
    """Clear provider cache items by deleting their tables."""

    def test(self):
        """Test if the version is at least 2."""
        return self.connection.version >= (2, None)

    def execute(self):
        utils.backup_database(self.connection.path, self.connection.version)

        self.clear_provider_tables()
        self.inc_major_version()


class AddProviderTablesIdentifier(ClearProviderTables):
    """Add new pk field `identifier`."""

    def test(self):
        """Test if the version is at least 3."""
        return self.connection.version >= (3, None)

    def execute(self):
        utils.backup_database(self.connection.path, self.connection.version)

        self.drop_provider_tables()
        self.inc_major_version()
<<<<<<< HEAD
        return self.connection.version


class RemoveSceneExceptionsTable(AddProviderTablesIdentifier):
    """The scene_exceptions table has been moved to main.db"""
    def test(self):
        """Test if the table history already has the indexer_id."""
        return not self.hasTable("db_version")

    def execute(self):
        self.connection.action('DROP TABLE IF EXISTS scene_exceptions;')
=======


class RemoveSceneExceptionsTable(AddProviderTablesIdentifier):
    """The scene_exceptions table has been moved to main.db."""

    def test(self):
        """Test if the version is at least 4."""
        return self.connection.version >= (4, None)

    def execute(self):
        self.connection.action('DROP TABLE IF EXISTS scene_exceptions;')
        self.inc_major_version()
>>>>>>> 4e543424
<|MERGE_RESOLUTION|>--- conflicted
+++ resolved
@@ -217,19 +217,6 @@
 
         self.drop_provider_tables()
         self.inc_major_version()
-<<<<<<< HEAD
-        return self.connection.version
-
-
-class RemoveSceneExceptionsTable(AddProviderTablesIdentifier):
-    """The scene_exceptions table has been moved to main.db"""
-    def test(self):
-        """Test if the table history already has the indexer_id."""
-        return not self.hasTable("db_version")
-
-    def execute(self):
-        self.connection.action('DROP TABLE IF EXISTS scene_exceptions;')
-=======
 
 
 class RemoveSceneExceptionsTable(AddProviderTablesIdentifier):
@@ -241,5 +228,4 @@
 
     def execute(self):
         self.connection.action('DROP TABLE IF EXISTS scene_exceptions;')
-        self.inc_major_version()
->>>>>>> 4e543424
+        self.inc_major_version()