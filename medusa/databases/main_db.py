--- conflicted
+++ resolved
@@ -317,32 +317,17 @@
         utils.backup_database(self.connection.path, self.checkDBVersion())
 
         log.info(u'Converting column indexer and default_ep_status field types to numeric')
-<<<<<<< HEAD
-        self.connection.action("DROP TABLE IF EXISTS tmp_tv_shows")
-        self.connection.action("ALTER TABLE tv_shows RENAME TO tmp_tv_shows")
-        self.connection.action("CREATE TABLE tv_shows (show_id INTEGER PRIMARY KEY, indexer_id NUMERIC, indexer NUMERIC, "
-                               "show_name TEXT, location TEXT, network TEXT, genre TEXT, classification TEXT, "
-                               "runtime NUMERIC, quality NUMERIC, airs TEXT, status TEXT, flatten_folders NUMERIC, "
-                               "paused NUMERIC, startyear NUMERIC, air_by_date NUMERIC, lang TEXT, subtitles NUMERIC, "
-                               "notify_list TEXT, imdb_id TEXT, last_update_indexer NUMERIC, dvdorder NUMERIC, "
-                               "archive_firstmatch NUMERIC, rls_require_words TEXT, rls_ignore_words TEXT, "
-                               "sports NUMERIC, anime NUMERIC, scene NUMERIC, default_ep_status NUMERIC)")
+        self.connection.action('DROP TABLE IF EXISTS tmp_tv_shows')
+        self.connection.action('ALTER TABLE tv_shows RENAME TO tmp_tv_shows')
+        self.connection.action('CREATE TABLE tv_shows (show_id INTEGER PRIMARY KEY, indexer_id NUMERIC, indexer NUMERIC, '
+                               'show_name TEXT, location TEXT, network TEXT, genre TEXT, classification TEXT, '
+                               'runtime NUMERIC, quality NUMERIC, airs TEXT, status TEXT, flatten_folders NUMERIC, '
+                               'paused NUMERIC, startyear NUMERIC, air_by_date NUMERIC, lang TEXT, subtitles NUMERIC, '
+                               'notify_list TEXT, imdb_id TEXT, last_update_indexer NUMERIC, dvdorder NUMERIC, '
+                               'archive_firstmatch NUMERIC, rls_require_words TEXT, rls_ignore_words TEXT, '
+                               'sports NUMERIC, anime NUMERIC, scene NUMERIC, default_ep_status NUMERIC)')
         self.connection.action("INSERT INTO tv_shows SELECT * FROM tmp_tv_shows")
         self.connection.action("DROP TABLE tmp_tv_shows")
-=======
-        self.connection.action('DROP TABLE IF EXISTS tmp_tv_shows')
-        self.connection.action('ALTER TABLE tv_shows RENAME TO tmp_tv_shows')
-        self.connection.action('CREATE TABLE tv_shows (show_id INTEGER PRIMARY KEY, indexer_id NUMERIC,'
-                               ' indexer NUMERIC, show_name TEXT, location TEXT, network TEXT, genre TEXT,'
-                               ' classification TEXT, runtime NUMERIC, quality NUMERIC, airs TEXT, status TEXT,'
-                               ' flatten_folders NUMERIC, paused NUMERIC, startyear NUMERIC, air_by_date NUMERIC,'
-                               ' lang TEXT, subtitles NUMERIC, notify_list TEXT, imdb_id TEXT,'
-                               ' last_update_indexer NUMERIC, dvdorder NUMERIC, archive_firstmatch NUMERIC,'
-                               ' rls_require_words TEXT, rls_ignore_words TEXT, sports NUMERIC, anime NUMERIC,'
-                               ' scene NUMERIC, default_ep_status NUMERIC)')
-        self.connection.action('INSERT INTO tv_shows SELECT * FROM tmp_tv_shows')
-        self.connection.action('DROP TABLE tmp_tv_shows')
->>>>>>> eb52192c
 
         self.incDBVersion()
 
@@ -702,29 +687,6 @@
         app.MIGRATE_IMAGES = True
 
 
-<<<<<<< HEAD
-class AddSearchTemplates(AddIndexerIds):
-    """Adds column size to history table."""
-
-    def test(self):
-        """
-        Test if the version is at least 44.10
-        """
-        return self.connection.version >= (44, 10)
-
-    def execute(self):
-        backupDatabase(self.connection.version)
-
-        log.info(u"Creating a new table scene_exceptions in the main.db database.")
-
-        self.connection.action(
-            'CREATE TABLE scene_exceptions '
-            '(exception_id INTEGER PRIMARY KEY, indexer INTEGER, series_id INTEGER, show_name TEXT, '
-            'season NUMERIC DEFAULT -1, custom NUMERIC DEFAULT 0, episode_search_template TEXT, season_search_template TEXT);'
-        )
-
-        self.inc_minor_version()
-=======
 class AddSeparatedStatusQualityFields(AddIndexerIds):
     """Add new separated status and quality fields."""
 
@@ -877,4 +839,27 @@
                 'UPDATE history SET quality = ? WHERE quality = ?;',
                 [new_quality, quality]
             )
->>>>>>> eb52192c
+        app.MIGRATE_IMAGES = True
+
+
+class AddSearchTemplates(ShiftQualities):
+    """Adds column size to history table."""
+
+    def test(self):
+        """
+        Test if the version is at least 44.10
+        """
+        return self.connection.version >= (44, 10)
+
+    def execute(self):
+        backupDatabase(self.connection.version)
+
+        log.info(u"Creating a new table scene_exceptions in the main.db database.")
+
+        self.connection.action(
+            'CREATE TABLE scene_exceptions '
+            '(exception_id INTEGER PRIMARY KEY, indexer INTEGER, series_id INTEGER, show_name TEXT, '
+            'season NUMERIC DEFAULT -1, custom NUMERIC DEFAULT 0, episode_search_template TEXT, season_search_template TEXT);'
+        )
+
+        self.inc_minor_version()
