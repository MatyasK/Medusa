# coding=utf-8

from __future__ import unicode_literals

import datetime
import logging
import sys
import warnings

from medusa import common, db, subtitles
from medusa.databases import utils
from medusa.helper.common import dateTimeFormat
from medusa.indexers.indexer_config import STATUS_MAP
from medusa.logger.adapters.style import BraceAdapter
from medusa.name_parser.parser import NameParser

from six import iteritems

log = BraceAdapter(logging.getLogger(__name__))
log.logger.addHandler(logging.NullHandler())

MIN_DB_VERSION = 40  # oldest db version we support migrating from
MAX_DB_VERSION = 44


class MainSanityCheck(db.DBSanityCheck):
    def check(self):
        self.fix_missing_table_indexes()
        self.fix_duplicate_episodes()
        self.fix_orphan_episodes()
        self.fix_unaired_episodes()
        self.fix_indexer_show_statues()
        self.fix_episode_statuses()
        self.fix_invalid_airdates()
        #  self.fix_subtitles_codes()
        self.fix_show_nfo_lang()
        self.fix_subtitle_reference()
        self.clean_null_indexer_mappings()

    def clean_null_indexer_mappings(self):
        log.debug(u'Checking for null indexer mappings')
        query = "SELECT * from indexer_mapping WHERE mindexer_id = ''"

        sql_results = self.connection.select(query)
        if sql_results:
            log.debug(u'Found {0} null indexer mapping. Deleting...',
                      len(sql_results))
            self.connection.action("DELETE FROM indexer_mapping WHERE mindexer_id = ''")

    def update_old_propers(self):
        # This is called once when we create proper_tags columns
        log.debug(u'Checking for old propers without proper tags')
        query = "SELECT resource FROM history WHERE (proper_tags IS NULL OR proper_tags = '') " + \
                "AND (action LIKE '%2' OR action LIKE '%9') AND " + \
                "(resource LIKE '%REPACK%' OR resource LIKE '%PROPER%' OR resource LIKE '%REAL%')"
        sql_results = self.connection.select(query)
        if sql_results:
            for sql_result in sql_results:
                proper_release = sql_result['resource']
                log.debug(u'Found old propers without proper tags: {0}',
                          proper_release)
                parse_result = NameParser()._parse_string(proper_release)
                if parse_result.proper_tags:
                    proper_tags = '|'.join(parse_result.proper_tags)
                    log.debug(u'Add proper tags {0!r} to {1!r}',
                              proper_tags, proper_release)
                    self.connection.action('UPDATE history SET proper_tags = ? WHERE resource = ?',
                                           [proper_tags, proper_release])

    def fix_subtitle_reference(self):
        log.debug(u'Checking for delete episodes with subtitle reference')
        query = 'SELECT episode_id, showid, location, subtitles, subtitles_searchcount, subtitles_lastsearch ' + \
                "FROM tv_episodes WHERE location = '' AND subtitles is not ''"

        sql_results = self.connection.select(query)
        if sql_results:
            for sql_result in sql_results:
                log.warning(u'Found deleted episode id {0} from show ID {1}'
                            u' with subtitle data. Erasing reference...',
                            sql_result['episode_id'], sql_result['showid'])
                self.connection.action("UPDATE tv_episodes SET subtitles = '', "
                                       "subtitles_searchcount = 0, subtitles_lastsearch = '' "
                                       'WHERE episode_id = %i' % (sql_result['episode_id'])
                                       )

    def fix_duplicate_episodes(self):

        sql_results = self.connection.select(
            'SELECT indexer, showid, season, episode, COUNT(showid) as count FROM tv_episodes GROUP BY indexer,'
            ' showid, season, episode HAVING count > 1')

        for cur_duplicate in sql_results:

            log.debug('Duplicate episode detected! showid: {0!s}'
                      ' season: {1!s} episode: {2!s} count: {3!s}',
                      cur_duplicate['showid'], cur_duplicate['season'],
                      cur_duplicate['episode'], cur_duplicate['count'])
            cur_dupe_results = self.connection.select(
                'SELECT episode_id FROM tv_episodes WHERE indexer = ? AND showid = ? AND season = ? and episode = ? ORDER BY episode_id DESC LIMIT ?',
                [cur_duplicate['indexer'], cur_duplicate['showid'], cur_duplicate['season'], cur_duplicate['episode'],
                 int(cur_duplicate['count']) - 1]
            )

            for cur_dupe_id in cur_dupe_results:
                log.info('Deleting duplicate episode with episode_id: {0!s}', cur_dupe_id['episode_id'])
                self.connection.action('DELETE FROM tv_episodes WHERE episode_id = ?', [cur_dupe_id['episode_id']])

    def fix_orphan_episodes(self):

        sql_results = self.connection.select(
            'SELECT episode_id, showid, tv_shows.indexer_id FROM tv_episodes'
            ' LEFT JOIN tv_shows ON tv_episodes.showid=tv_shows.indexer_id'
            ' WHERE tv_shows.indexer_id IS NULL;')

        for cur_orphan in sql_results:
            log.debug(u'Orphan episode detected! episode_id: {0!s}'
                      u' showid: {1!s}', cur_orphan['episode_id'],
                      cur_orphan['showid'])
            log.info(u'Deleting orphan episode with episode_id: {0!s}',
                     cur_orphan['episode_id'])
            self.connection.action('DELETE FROM tv_episodes WHERE episode_id = ?', [cur_orphan['episode_id']])

    def fix_missing_table_indexes(self):
        if not self.connection.select("PRAGMA index_info('idx_tv_episodes_showid_airdate')"):
            log.info(u'Missing idx_tv_episodes_showid_airdate for TV Episodes table detected, fixing...')
            self.connection.action('CREATE INDEX idx_tv_episodes_showid_airdate ON tv_episodes(showid, airdate);')

        if not self.connection.select("PRAGMA index_info('idx_showid')"):
            log.info(u'Missing idx_showid for TV Episodes table detected, fixing...')
            self.connection.action('CREATE INDEX idx_showid ON tv_episodes (showid);')

        if not self.connection.select("PRAGMA index_info('idx_status')"):
            log.info(u'Missing idx_status for TV Episodes table detected, fixing...')
            self.connection.action('CREATE INDEX idx_status ON tv_episodes (status, quality, season, episode, airdate)')

        if not self.connection.select("PRAGMA index_info('idx_sta_epi_air')"):
            log.info(u'Missing idx_sta_epi_air for TV Episodes table detected, fixing...')
            self.connection.action('CREATE INDEX idx_sta_epi_air ON tv_episodes (status, quality, episode, airdate)')

        if not self.connection.select("PRAGMA index_info('idx_sta_epi_sta_air')"):
            log.info(u'Missing idx_sta_epi_sta_air for TV Episodes table detected, fixing...')
            self.connection.action('CREATE INDEX idx_sta_epi_sta_air ON tv_episodes (season, episode, status, quality, airdate)')

    def fix_unaired_episodes(self):

        cur_date = datetime.date.today()

        sql_results = self.connection.select(
            'SELECT episode_id FROM tv_episodes WHERE (airdate > ? OR airdate = 1) AND status in (?, ?) AND season > 0',
            [cur_date.toordinal(), common.SKIPPED, common.WANTED])

        for cur_unaired in sql_results:
            log.info(u'Fixing unaired episode status for episode_id: {0!s}',
                     cur_unaired['episode_id'])
            self.connection.action('UPDATE tv_episodes SET status = ? WHERE episode_id = ?',
                                   [common.UNAIRED, cur_unaired['episode_id']])

    def fix_indexer_show_statues(self):
        for new_status, mappings in iteritems(STATUS_MAP):
            for old_status in mappings:
                self.connection.action('UPDATE tv_shows SET status = ? WHERE LOWER(status) = ?', [new_status, old_status])

    def fix_episode_statuses(self):
        sql_results = self.connection.select('SELECT episode_id, showid FROM tv_episodes WHERE status IS NULL')

        for cur_ep in sql_results:
            log.debug(u'MALFORMED episode status detected! episode_id: {0!s}'
                      u' showid: {1!s}', cur_ep['episode_id'],
                      cur_ep['showid'])
            log.info(u'Fixing malformed episode status with'
                     u' episode_id: {0!s}', cur_ep['episode_id'])
            self.connection.action('UPDATE tv_episodes SET status = ? WHERE episode_id = ?',
                                   [common.UNSET, cur_ep['episode_id']])

    def fix_invalid_airdates(self):

        sql_results = self.connection.select(
            'SELECT episode_id, showid FROM tv_episodes WHERE airdate >= ? OR airdate < 1',
            [datetime.date.max.toordinal()])

        for bad_airdate in sql_results:
            log.debug(u'Bad episode airdate detected! episode_id: {0!s}'
                      u' showid: {1!s}', bad_airdate['episode_id'],
                      bad_airdate['showid'])
            log.info(u'Fixing bad episode airdate for episode_id: {0!s}',
                     bad_airdate['episode_id'])
            self.connection.action("UPDATE tv_episodes SET airdate = '1' WHERE episode_id = ?",
                                   [bad_airdate['episode_id']])

    def fix_subtitles_codes(self):

        sql_results = self.connection.select(
            "SELECT subtitles, episode_id FROM tv_episodes WHERE subtitles != '' AND subtitles_lastsearch < ?;",
            [datetime.datetime(2015, 7, 15, 17, 20, 44, 326380).strftime(dateTimeFormat)]
        )

        if not sql_results:
            return

        for sql_result in sql_results:
            langs = []

            log.debug(u'Checking subtitle codes for episode_id: {0!s},'
                      u' codes: {1!s}', sql_result['episode_id'],
                      sql_result['subtitles'])

            for subcode in sql_result['subtitles'].split(','):
                if not len(subcode) == 3 or subcode not in subtitles.subtitle_code_filter():
                    log.debug(u'Fixing subtitle codes for episode_id: {0!s},'
                              u' invalid code: {1!s}',
                              sql_result['episode_id'], subcode)
                    continue

                langs.append(subcode)

            self.connection.action('UPDATE tv_episodes SET subtitles = ?, subtitles_lastsearch = ? WHERE episode_id = ?;',
                                   [','.join(langs), datetime.datetime.now().strftime(dateTimeFormat), sql_result['episode_id']])

    def fix_show_nfo_lang(self):
        self.connection.action("UPDATE tv_shows SET lang = '' WHERE lang = 0 OR lang = '0';")


# ======================
# = Main DB Migrations =
# ======================
# Add new migrations at the bottom of the list; subclass the previous migration.

class InitialSchema(db.SchemaUpgrade):
    def test(self):
        return self.hasTable('db_version')

    def execute(self):
        if not self.hasTable('tv_shows') and not self.hasTable('db_version'):
            queries = [
                'CREATE TABLE db_version(db_version INTEGER);',
                'CREATE TABLE history(action NUMERIC, date NUMERIC, showid NUMERIC, season NUMERIC, episode NUMERIC, quality NUMERIC, resource TEXT, provider TEXT, version NUMERIC DEFAULT -1);',
                'CREATE TABLE imdb_info(indexer_id INTEGER PRIMARY KEY, imdb_id TEXT, title TEXT, year NUMERIC, akas TEXT, runtimes NUMERIC, genres TEXT, countries TEXT, country_codes TEXT, certificates TEXT, rating TEXT, votes INTEGER, last_update NUMERIC, plot TEXT);',
                'CREATE TABLE info(last_backlog NUMERIC, last_indexer NUMERIC, last_proper_search NUMERIC);',
                'CREATE TABLE scene_numbering(indexer TEXT, indexer_id INTEGER, season INTEGER, episode INTEGER, scene_season INTEGER, scene_episode INTEGER, absolute_number NUMERIC, scene_absolute_number NUMERIC, PRIMARY KEY(indexer_id, season, episode));',
                'CREATE TABLE tv_shows(show_id INTEGER PRIMARY KEY, indexer_id NUMERIC, indexer NUMERIC, show_name TEXT, location TEXT, network TEXT, genre TEXT, classification TEXT, runtime NUMERIC, quality NUMERIC, airs TEXT, status TEXT, flatten_folders NUMERIC, paused NUMERIC, startyear NUMERIC, air_by_date NUMERIC, lang TEXT, subtitles NUMERIC, notify_list TEXT, imdb_id TEXT, last_update_indexer NUMERIC, dvdorder NUMERIC, archive_firstmatch NUMERIC, rls_require_words TEXT, rls_ignore_words TEXT, sports NUMERIC, anime NUMERIC, scene NUMERIC, default_ep_status NUMERIC DEFAULT -1);',
                'CREATE TABLE tv_episodes(episode_id INTEGER PRIMARY KEY, showid NUMERIC, indexerid INTEGER, indexer INTEGER, name TEXT, season NUMERIC, episode NUMERIC, description TEXT, airdate NUMERIC, hasnfo NUMERIC, hastbn NUMERIC, status NUMERIC, location TEXT, file_size NUMERIC, release_name TEXT, subtitles TEXT, subtitles_searchcount NUMERIC, subtitles_lastsearch TIMESTAMP, is_proper NUMERIC, scene_season NUMERIC, scene_episode NUMERIC, absolute_number NUMERIC, scene_absolute_number NUMERIC, version NUMERIC DEFAULT -1, release_group TEXT);',
                'CREATE TABLE blacklist (show_id INTEGER, range TEXT, keyword TEXT);',
                'CREATE TABLE whitelist (show_id INTEGER, range TEXT, keyword TEXT);',
                'CREATE TABLE xem_refresh (indexer TEXT, indexer_id INTEGER PRIMARY KEY, last_refreshed INTEGER);',
                'CREATE TABLE indexer_mapping (indexer_id INTEGER, indexer INTEGER, mindexer_id INTEGER, mindexer INTEGER, PRIMARY KEY (indexer_id, indexer, mindexer));',
                'CREATE UNIQUE INDEX idx_indexer_id ON tv_shows(indexer_id);',
                'CREATE INDEX idx_showid ON tv_episodes(showid);',
                'CREATE INDEX idx_sta_epi_air ON tv_episodes(status, episode, airdate);',
                'CREATE INDEX idx_sta_epi_sta_air ON tv_episodes(season, episode, status, airdate);',
                'CREATE INDEX idx_status ON tv_episodes(status,season,episode,airdate);',
                'CREATE INDEX idx_tv_episodes_showid_airdate ON tv_episodes(showid, airdate);',
                'INSERT INTO db_version(db_version) VALUES (42);'
            ]
            for query in queries:
                self.connection.action(query)

        else:
            cur_db_version = self.checkMajorDBVersion()

            if cur_db_version < MIN_DB_VERSION:
                log.error(
                    u'Your database version ({0!s}) is too old to migrate'
                    u' from what this version of the application'
                    u' supports ({1!s}).\n'
                    u'Upgrade using a previous version (tag) build 496 to'
                    u' build 501 of the application first or remove database'
                    u' file to begin fresh.', cur_db_version, MIN_DB_VERSION,
                )
                sys.exit(1)

            if cur_db_version > MAX_DB_VERSION:
                log.error(
                    u'Your database version ({0!s}) has been incremented past'
                    u' what this version of the application supports'
                    u' ({1!s}).\n'
                    u'If you have used other forks of the application, your'
                    u' database may be unusable due to their modifications.',
                    cur_db_version, MAX_DB_VERSION,
                )


class AddVersionToTvEpisodes(InitialSchema):
    def test(self):
        return self.checkMajorDBVersion() >= 40

    def execute(self):
        utils.backup_database(self.connection.path, self.checkMajorDBVersion())

        log.info(u'Adding column version to tv_episodes and history')
        self.addColumn('tv_episodes', 'version', 'NUMERIC', '-1')
        self.addColumn('tv_episodes', 'release_group', 'TEXT', '')
        self.addColumn('history', 'version', 'NUMERIC', '-1')

        self.incMajorDBVersion()


class AddDefaultEpStatusToTvShows(AddVersionToTvEpisodes):
    def test(self):
        return self.checkMajorDBVersion() >= 41

    def execute(self):
        utils.backup_database(self.connection.path, self.checkMajorDBVersion())

        log.info(u'Adding column default_ep_status to tv_shows')
        self.addColumn('tv_shows', 'default_ep_status', 'NUMERIC', '-1')

        self.incMajorDBVersion()


class AlterTVShowsFieldTypes(AddDefaultEpStatusToTvShows):
    def test(self):
        return self.checkMajorDBVersion() >= 42

    def execute(self):
        utils.backup_database(self.connection.path, self.checkMajorDBVersion())

        log.info(u'Converting column indexer and default_ep_status field types to numeric')
        self.connection.action('DROP TABLE IF EXISTS tmp_tv_shows')
        self.connection.action('ALTER TABLE tv_shows RENAME TO tmp_tv_shows')
        self.connection.action('CREATE TABLE tv_shows (show_id INTEGER PRIMARY KEY, indexer_id NUMERIC, indexer NUMERIC, '
                               'show_name TEXT, location TEXT, network TEXT, genre TEXT, classification TEXT, '
                               'runtime NUMERIC, quality NUMERIC, airs TEXT, status TEXT, flatten_folders NUMERIC, '
                               'paused NUMERIC, startyear NUMERIC, air_by_date NUMERIC, lang TEXT, subtitles NUMERIC, '
                               'notify_list TEXT, imdb_id TEXT, last_update_indexer NUMERIC, dvdorder NUMERIC, '
                               'archive_firstmatch NUMERIC, rls_require_words TEXT, rls_ignore_words TEXT, '
                               'sports NUMERIC, anime NUMERIC, scene NUMERIC, default_ep_status NUMERIC)')
        self.connection.action("INSERT INTO tv_shows SELECT * FROM tmp_tv_shows")
        self.connection.action("DROP TABLE tmp_tv_shows")

        self.incMajorDBVersion()


class AddMinorVersion(AlterTVShowsFieldTypes):
    def test(self):
        return self.checkMajorDBVersion() >= 43 and self.hasColumn('db_version', 'db_minor_version')

    def incMajorDBVersion(self):
        warnings.warn('Deprecated: Use inc_major_version or inc_minor_version instead', DeprecationWarning)

    def inc_major_version(self):
        major_version, minor_version = self.connection.version
        major_version += 1
        minor_version = 0
        self.connection.action('UPDATE db_version SET db_version = ?, db_minor_version = ?;',
                               [major_version, minor_version])
        log.info(u'[MAIN-DB] Updated major version to: {}.{}', *self.connection.version)

        return self.connection.version

    def inc_minor_version(self):
        major_version, minor_version = self.connection.version
        minor_version += 1
        self.connection.action('UPDATE db_version SET db_version = ?, db_minor_version = ?;',
                               [major_version, minor_version])
        log.info(u'[MAIN-DB] Updated minor version to: {}.{}', *self.connection.version)

        return self.connection.version

    def execute(self):
        utils.backup_database(self.connection.path, self.checkMajorDBVersion())

        log.info(u'Add minor version numbers to database')
        self.addColumn('db_version', 'db_minor_version')

        self.inc_major_version()
        self.inc_minor_version()


class TestIncreaseMajorVersion(AddMinorVersion):
    """
    This tests the inc_major_version function

    This is done both to test the new update functionality
    and to maintain version parity with other forks.
    """
    def test(self):
        """
        Test if the version is < 44.0
        """
        return self.connection.version >= (44, 0)

    def execute(self):
        """
        Updates the version until 44.1
        """
        utils.backup_database(self.connection.path, self.connection.version)

        log.info(u'Test major and minor version updates database')
        self.inc_major_version()
        self.inc_minor_version()


class AddProperTags(TestIncreaseMajorVersion):
    """Adds column proper_tags to history table."""

    def test(self):
        """
        Test if the version is < 44.2
        """
        return self.connection.version >= (44, 2)

    def execute(self):
        """
        Updates the version until 44.2 and adds proper_tags column
        """
        utils.backup_database(self.connection.path, self.connection.version)

        if not self.hasColumn('history', 'proper_tags'):
            log.info(u'Adding column proper_tags to history')
            self.addColumn('history', 'proper_tags', 'TEXT', u'')

        # Call the update old propers once
        MainSanityCheck(self.connection).update_old_propers()
        self.inc_minor_version()


class AddManualSearched(AddProperTags):
    """Adds columns manually_searched to history and tv_episodes table."""

    def test(self):
        """
        Test if the version is < 44.3
        """
        return self.connection.version >= (44, 3)

    def execute(self):
        """
        Updates the version until 44.3 and adds manually_searched columns
        """
        utils.backup_database(self.connection.path, self.connection.version)

        if not self.hasColumn('history', 'manually_searched'):
            log.info(u'Adding column manually_searched to history')
            self.addColumn('history', 'manually_searched', 'NUMERIC', 0)

        if not self.hasColumn('tv_episodes', 'manually_searched'):
            log.info(u'Adding column manually_searched to tv_episodes')
            self.addColumn('tv_episodes', 'manually_searched', 'NUMERIC', 0)

        MainSanityCheck(self.connection).update_old_propers()
        self.inc_minor_version()


class AddInfoHash(AddManualSearched):
    """Adds column info_hash to history table."""

    def test(self):
        """
        Test if the version is at least 44.4
        """
        return self.connection.version >= (44, 4)

    def execute(self):
        utils.backup_database(self.connection.path, self.connection.version)

        log.info(u'Adding column info_hash in history')
        if not self.hasColumn('history', 'info_hash'):
            self.addColumn('history', 'info_hash', 'TEXT', None)

        self.inc_minor_version()


class AddPlot(AddInfoHash):
    """Adds column plot to imdb_info table."""

    def test(self):
        """
        Test if the version is at least 44.5
        """
        return self.connection.version >= (44, 5)

    def execute(self):
        utils.backup_database(self.connection.path, self.connection.version)

        log.info(u'Adding column plot in imdb_info')
        if not self.hasColumn('imdb_info', 'plot'):
            self.addColumn('imdb_info', 'plot', 'TEXT', None)

        log.info(u'Adding column plot in tv_show')
        if not self.hasColumn('tv_shows', 'plot'):
            self.addColumn('tv_shows', 'plot', 'TEXT', None)

        self.inc_minor_version()


class AddResourceSize(AddPlot):
    """Adds column size to history table."""

    def test(self):
        """
        Test if the version is at least 44.6
        """
        return self.connection.version >= (44, 6)

    def execute(self):
        utils.backup_database(self.connection.path, self.connection.version)

        log.info(u'Adding column size in history')
        if not self.hasColumn('history', 'size'):
            self.addColumn('history', 'size', 'NUMERIC', -1)

        self.inc_minor_version()


class AddPKIndexerMapping(AddResourceSize):
    """Add PK to mindexer column in indexer_mapping table."""

    def test(self):
        """Test if the version is at least 44.7"""
        return self.connection.version >= (44, 7)

    def execute(self):
        utils.backup_database(self.connection.path, self.connection.version)

        log.info(u'Adding PK to mindexer column in indexer_mapping table')
        self.connection.action('DROP TABLE IF EXISTS new_indexer_mapping;')
        self.connection.action('CREATE TABLE IF NOT EXISTS new_indexer_mapping'
                               '(indexer_id INTEGER, indexer INTEGER, mindexer_id INTEGER, mindexer INTEGER,'
                               'PRIMARY KEY (indexer_id, indexer, mindexer));')
        self.connection.action('INSERT INTO new_indexer_mapping SELECT * FROM indexer_mapping;')
        self.connection.action('DROP TABLE IF EXISTS indexer_mapping;')
        self.connection.action('ALTER TABLE new_indexer_mapping RENAME TO indexer_mapping;')
        self.connection.action('DROP TABLE IF EXISTS new_indexer_mapping;')

        self.inc_minor_version()


class AddIndexerInteger(AddPKIndexerMapping):
    """Make indexer as INTEGER in tv_episodes table."""

    def test(self):
        """Test if the version is at least 44.8"""
        return self.connection.version >= (44, 8)

    def execute(self):
        utils.backup_database(self.connection.path, self.connection.version)

        log.info(u'Make indexer and indexer_id as INTEGER in tv_episodes table')
        self.connection.action('DROP TABLE IF EXISTS new_tv_episodes;')
        self.connection.action(
            'CREATE TABLE new_tv_episodes '
            '(episode_id INTEGER PRIMARY KEY, showid NUMERIC, indexerid INTEGER, indexer INTEGER, name TEXT, '
            'season NUMERIC, episode NUMERIC, description TEXT, airdate NUMERIC, hasnfo NUMERIC, hastbn NUMERIC, '
            'status NUMERIC, location TEXT, file_size NUMERIC, release_name TEXT, subtitles TEXT, '
            'subtitles_searchcount NUMERIC, subtitles_lastsearch TIMESTAMP, is_proper NUMERIC, '
            'scene_season NUMERIC, scene_episode NUMERIC, absolute_number NUMERIC, scene_absolute_number NUMERIC, '
            'version NUMERIC DEFAULT -1, release_group TEXT, manually_searched NUMERIC);')
        self.connection.action('INSERT INTO new_tv_episodes SELECT * FROM tv_episodes;')
        self.connection.action('DROP TABLE IF EXISTS tv_episodes;')
        self.connection.action('ALTER TABLE new_tv_episodes RENAME TO tv_episodes;')
        self.connection.action('DROP TABLE IF EXISTS new_tv_episodoes;')

        self.inc_minor_version()


class AddIndexerIds(AddIndexerInteger):
    """
    Add the indexer_id to all table's that have a series_id already.

    If the current series_id is named indexer_id or indexerid, use the field `indexer` for now.
    The namings should be renamed to: indexer_id + series_id in a later iteration.
    """

    def test(self):
        """
        Test if the version is at least 44.9
        """
        return self.connection.version >= (44, 9)

    def execute(self):
        utils.backup_database(self.connection.path, self.connection.version)

        log.info(u'Adding column indexer_id in history')
        if not self.hasColumn('history', 'indexer_id'):
            self.addColumn('history', 'indexer_id', 'NUMERIC', None)

        log.info(u'Adding column indexer_id in blacklist')
        if not self.hasColumn('blacklist', 'indexer_id'):
            self.addColumn('blacklist', 'indexer_id', 'NUMERIC', None)

        log.info(u'Adding column indexer_id in whitelist')
        if not self.hasColumn('whitelist', 'indexer_id'):
            self.addColumn('whitelist', 'indexer_id', 'NUMERIC', None)

        log.info(u'Adding column indexer in imdb_info')
        if not self.hasColumn('imdb_info', 'indexer'):
            self.addColumn('imdb_info', 'indexer', 'NUMERIC', None)

        log.info(u'Dropping the unique index on idx_indexer_id')
        self.connection.action('DROP INDEX IF EXISTS idx_indexer_id')

        # Add the column imdb_info_id with PK
        self.connection.action('DROP TABLE IF EXISTS tmp_imdb_info')
        self.connection.action('ALTER TABLE imdb_info RENAME TO tmp_imdb_info')
        self.connection.action(
            'CREATE TABLE imdb_info(imdb_info_id INTEGER PRIMARY KEY, indexer NUMERIC, indexer_id INTEGER, imdb_id TEXT, '
            'title TEXT, year NUMERIC, akas TEXT, runtimes NUMERIC, genres TEXT, countries TEXT, country_codes TEXT, '
            'certificates TEXT, rating TEXT, votes INTEGER, last_update NUMERIC, plot TEXT)'
        )
        self.connection.action('INSERT INTO imdb_info (indexer, indexer_id, imdb_id, title, year, akas, runtimes, '
                               'genres, countries, country_codes, certificates, rating, votes, last_update, plot) '
                               'SELECT indexer, indexer_id, imdb_id, title, year, akas, runtimes, '
                               'genres, countries, country_codes, certificates, rating, votes, last_update, plot FROM tmp_imdb_info')
        self.connection.action('DROP TABLE tmp_imdb_info')

        # recreate the xem_refresh table, without the primary key on indexer_id. Add the column xem_refresh_id.
        log.info(u'Dropping the primary key on the table xem_refresh')

        self.connection.action('DROP TABLE IF EXISTS tmp_xem_refresh')
        self.connection.action('ALTER TABLE xem_refresh RENAME TO tmp_xem_refresh')
        self.connection.action(
            'CREATE TABLE xem_refresh (xem_refresh_id INTEGER PRIMARY KEY, indexer INTEGER, indexer_id INTEGER, last_refreshed INTEGER)'
        )
        self.connection.action('INSERT INTO xem_refresh (indexer, indexer_id, last_refreshed) '
                               'SELECT CAST(indexer AS INTEGER), indexer_id, last_refreshed FROM tmp_xem_refresh')
        self.connection.action('DROP TABLE tmp_xem_refresh')

        series_dict = {}

        def create_series_dict():
            """Create a dict with series[indexer]: series_id."""
            if not series_dict:

                # get all the shows. Might need them.
                all_series = self.connection.select('SELECT indexer, indexer_id FROM tv_shows')

                # check for double
                for series in all_series:
                    if series['indexer_id'] not in series_dict:
                        series_dict[series['indexer_id']] = series['indexer']
                    else:
                        log.warning(u'Found a duplicate series id for indexer_id: {0} and indexer: {1}',
                                    series['indexer_id'], series['indexer'])

        # Check if it's required for the main.db tables.
        for migration_config in (('blacklist', 'show_id', 'indexer_id'),
                                 ('whitelist', 'show_id', 'indexer_id'),
                                 ('history', 'showid', 'indexer_id'),
                                 ('imdb_info', 'indexer_id', 'indexer')):

            log.info(
                u'Updating indexer field on table {0}. Using the series id to match with field {1}',
                migration_config[0], migration_config[1]
            )

            query = 'SELECT {config[1]} FROM {config[0]} WHERE {config[2]} IS NULL'.format(config=migration_config)
            results = self.connection.select(query)
            if not results:
                continue

            create_series_dict()

            # Updating all rows, using the series id.
            for series_id in series_dict:
                # Update the value in the db.
                # Get the indexer (tvdb, tmdb, tvmaze etc, for this series_id).
                indexer_id = series_dict.get(series_id)
                if not indexer_id:
                    continue

                self.connection.action(
                    'UPDATE {config[0]} SET {config[2]} = ? WHERE {config[1]} = ?'.format(config=migration_config),
                    [indexer_id, series_id])

        self.inc_minor_version()

        # Flag the image migration.
        from medusa import app
        app.MIGRATE_IMAGES = True


class AddSeparatedStatusQualityFields(AddIndexerIds):
    """Add new separated status and quality fields."""

    def test(self):
        """Test if the version is at least 44.10"""
        return self.connection.version >= (44, 10)

    def execute(self):
        utils.backup_database(self.connection.path, self.connection.version)

        log.info(u'Adding new quality field in the tv_episodes table')
        self.connection.action('DROP TABLE IF EXISTS tmp_tv_episodes;')
        self.connection.action('ALTER TABLE tv_episodes RENAME TO tmp_tv_episodes;')

        self.connection.action(
            'CREATE TABLE IF NOT EXISTS tv_episodes '
            '(episode_id INTEGER PRIMARY KEY, showid NUMERIC, indexerid INTEGER, indexer INTEGER, '
            'name TEXT, season NUMERIC, episode NUMERIC, description TEXT, airdate NUMERIC, hasnfo NUMERIC, '
            'hastbn NUMERIC, status NUMERIC, quality NUMERIC, location TEXT, file_size NUMERIC, release_name TEXT, '
            'subtitles TEXT, subtitles_searchcount NUMERIC, subtitles_lastsearch TIMESTAMP, '
            'is_proper NUMERIC, scene_season NUMERIC, scene_episode NUMERIC, absolute_number NUMERIC, '
            'scene_absolute_number NUMERIC, version NUMERIC DEFAULT -1, release_group TEXT, manually_searched NUMERIC);'
        )

        # Re-insert old values, setting the new quality column to the invalid value of -1
        self.connection.action(
            'INSERT INTO tv_episodes '
            '(showid, indexerid, indexer, name, season, episode, description, airdate, hasnfo, '
            'hastbn, status, quality, location, file_size, release_name, subtitles, subtitles_searchcount, '
            'subtitles_lastsearch, is_proper, scene_season, scene_episode, absolute_number, scene_absolute_number, '
            'version, release_group, manually_searched) '
            'SELECT showid, indexerid, indexer, '
            'name, season, episode, description, airdate, hasnfo, '
            'hastbn, status, -1 AS quality, location, file_size, release_name, '
            'subtitles, subtitles_searchcount, subtitles_lastsearch, '
            'is_proper, scene_season, scene_episode, absolute_number, '
            'scene_absolute_number, version, release_group, manually_searched '
            'FROM tmp_tv_episodes;'
        )

        # We have all that we need, drop the old table
        for index in ['idx_sta_epi_air', 'idx_sta_epi_sta_air', 'idx_status']:
            log.info(u'Dropping the index on {0}', index)
            self.connection.action('DROP INDEX IF EXISTS {index};'.format(index=index))
        self.connection.action('DROP TABLE IF EXISTS tmp_tv_episodes;')

        log.info(u'Splitting the composite status into status and quality')
        sql_results = self.connection.select('SELECT status from tv_episodes GROUP BY status;')
        for episode in sql_results:
            composite_status = episode['status']
            status, quality = utils.split_composite_status(composite_status)
            self.connection.action('UPDATE tv_episodes SET status = ?, quality = ? WHERE status = ?;',
                                   [status, quality, composite_status])

        # Update `history` table: Remove the quality value from `action`
        log.info(u'Removing the quality from the action field, as this is a composite status')
        sql_results = self.connection.select('SELECT action FROM history GROUP BY action;')
        for item in sql_results:
            composite_action = item['action']
            status, quality = utils.split_composite_status(composite_action)
            self.connection.action('UPDATE history SET action = ? WHERE action = ?;',
                                   [status, composite_action])

        self.inc_minor_version()


class ShiftQualities(AddSeparatedStatusQualityFields):
    """Shift all qualities one place to the left."""

    def test(self):
        """Test if the version is at least 44.11"""
        return self.connection.version >= (44, 11)

    def execute(self):
        utils.backup_database(self.connection.path, self.connection.version)

        self.shift_tv_qualities()
        self.shift_episode_qualities()
        self.shift_history_qualities()
        self.inc_minor_version()

    def shift_tv_qualities(self):
        """
        Shift all qualities << 1.

        This makes it possible to set UNKNOWN as 1, making it the lowest quality.
        """
        log.info('Shift qualities in tv_shows one place to the left.')
        sql_results = self.connection.select('SELECT quality FROM tv_shows GROUP BY quality ORDER BY quality DESC;')
        for result in sql_results:
            quality = result['quality']
            new_quality = quality << 1

            # UNKNOWN quality value is 65536 (1 << 16) instead of 32768 (1 << 15) after the shift
            # Qualities in the tv_shows table have the combined values of allowed and preferred qualities.
            # Preferred quality couldn't contain UNKNOWN
            if new_quality & 65536 > 0:  # If contains UNKNOWN allowed quality
                new_quality -= 65536  # Remove it
                new_quality |= common.Quality.UNKNOWN  # Then re-add it using the correct value

            self.connection.action(
                'UPDATE tv_shows SET quality = ? WHERE quality = ?;',
                [new_quality, quality]
            )

    def shift_episode_qualities(self):
        """
        Shift all qualities << 1.

        This makes it possible to set UNKNOWN as 1, making it the lowest quality.
        """
        log.info('Shift qualities in tv_episodes one place to the left.')
        sql_results = self.connection.select('SELECT quality FROM tv_episodes WHERE quality != 0 GROUP BY quality'
                                             ' ORDER BY quality DESC;')
        for result in sql_results:
            quality = result['quality']
            new_quality = quality << 1

            if quality == 32768:  # Old UNKNOWN quality (1 << 15)
                new_quality = common.Quality.UNKNOWN
            else:
                new_quality = quality << 1

            self.connection.action(
                'UPDATE tv_episodes SET quality = ? WHERE quality = ?;',
                [new_quality, quality]
            )

    def shift_history_qualities(self):
        """
        Shift all qualities << 1.

        This makes it possible to set UNKNOWN as 1, making it the lowest quality.
        """
        log.info('Shift qualities in history one place to the left.')
        sql_results = self.connection.select('SELECT quality FROM history GROUP BY quality ORDER BY quality DESC;')
        for result in sql_results:
            quality = result['quality']

            if quality == 32768:  # Old UNKNOWN quality (1 << 15)
                new_quality = common.Quality.UNKNOWN
            else:
                new_quality = quality << 1

            self.connection.action(
                'UPDATE history SET quality = ? WHERE quality = ?;',
                [new_quality, quality]
            )


class AddEpisodeWatchedField(ShiftQualities):
    """Add episode watched field."""

    def test(self):
        """Test if the version is at least 44.12"""
        return self.connection.version >= (44, 12)

    def execute(self):
        utils.backup_database(self.connection.path, self.connection.version)

        log.info(u'Adding new watched field in the tv_episodes table')
        self.connection.action('DROP TABLE IF EXISTS tmp_tv_episodes;')
        self.connection.action('ALTER TABLE tv_episodes RENAME TO tmp_tv_episodes;')

        self.connection.action(
            'CREATE TABLE IF NOT EXISTS tv_episodes '
            '(episode_id INTEGER PRIMARY KEY, showid NUMERIC, indexerid INTEGER, indexer INTEGER, '
            'name TEXT, season NUMERIC, episode NUMERIC, description TEXT, airdate NUMERIC, hasnfo NUMERIC, '
            'hastbn NUMERIC, status NUMERIC, quality NUMERIC, location TEXT, file_size NUMERIC, release_name TEXT, '
            'subtitles TEXT, subtitles_searchcount NUMERIC, subtitles_lastsearch TIMESTAMP, '
            'is_proper NUMERIC, scene_season NUMERIC, scene_episode NUMERIC, absolute_number NUMERIC, '
            'scene_absolute_number NUMERIC, version NUMERIC DEFAULT -1, release_group TEXT, '
            'manually_searched NUMERIC, watched NUMERIC);'
        )

        # Re-insert old values, setting the new column 'watched' to the default value 0.
        self.connection.action(
            'INSERT INTO tv_episodes '
            '(showid, indexerid, indexer, name, season, episode, description, airdate, hasnfo, '
            'hastbn, status, quality, location, file_size, release_name, subtitles, subtitles_searchcount, '
            'subtitles_lastsearch, is_proper, scene_season, scene_episode, absolute_number, scene_absolute_number, '
            'version, release_group, manually_searched, watched) '
            'SELECT showid, indexerid, indexer, '
            'name, season, episode, description, airdate, hasnfo, '
            'hastbn, status, quality, location, file_size, release_name, '
            'subtitles, subtitles_searchcount, subtitles_lastsearch, '
            'is_proper, scene_season, scene_episode, absolute_number, '
            'scene_absolute_number, version, release_group, manually_searched, 0 AS watched '
            'FROM tmp_tv_episodes;'
        )

        self.connection.action('DROP TABLE tmp_tv_episodes;')
        self.inc_minor_version()


class AddTvshowStartSearchOffset(AddEpisodeWatchedField):
    """Add tv_show airdate_offset field."""

    def test(self):
        """Test if the version is at least 44.13"""
        return self.connection.version >= (44, 13)

    def execute(self):
        utils.backup_database(self.connection.path, self.connection.version)

        log.info(u'Adding new airdate_offset field in the tv_shows table')
        if not self.hasColumn('tv_shows', 'airdate_offset'):
            self.addColumn('tv_shows', 'airdate_offset', 'NUMERIC', 0)

        self.inc_minor_version()


class AddReleaseIgnoreRequireExludeOptions(AddTvshowStartSearchOffset):
    """Add release ignore and require exclude option flags."""

    def test(self):
        """Test if the version is at least 44.14"""
        return self.connection.version >= (44, 14)

    def execute(self):
        utils.backup_database(self.connection.path, self.connection.version)

        log.info(u'Adding release ignore and require exclude option flags to the tv_shows table')
        if not self.hasColumn('tv_shows', 'rls_require_exclude'):
            self.addColumn('tv_shows', 'rls_require_exclude', 'NUMERIC', 0)
        if not self.hasColumn('tv_shows', 'rls_ignore_exclude'):
            self.addColumn('tv_shows', 'rls_ignore_exclude', 'NUMERIC', 0)

        self.inc_minor_version()


class MoveSceneExceptions(AddReleaseIgnoreRequireExludeOptions):
    """Create a new table scene_exceptions in main.db, as part of the process to move it from cache to main."""

    def test(self):
        """
        Test if the version is at least 44.15
        """
        return self.connection.version >= (44, 15)

    def execute(self):
        utils.backup_database(self.connection.path, self.connection.version)

        log.info(u"Creating a new table scene_exceptions in the main.db database.")

        self.connection.action(
            'CREATE TABLE scene_exceptions '
<<<<<<< HEAD
            '(exception_id INTEGER PRIMARY KEY, indexer INTEGER, series_id INTEGER, show_name TEXT, '
            'season NUMERIC DEFAULT -1, custom NUMERIC DEFAULT 0);'
        )

        self.inc_minor_version()


class AddSearchTemplates(MoveSceneExceptions):
    """Create a new table search_templates in main.db."""

    def test(self):
        """
        Test if the version is at least 44.16
        """
        return self.connection.version >= (44, 16)

    def execute(self):
        utils.backup_database(self.connection.path, self.connection.version)

        log.info(u"Creating a new table search_templates in the main.db database.")

        self.connection.action(
            '''CREATE TABLE "search_templates" (
            `search_template_id` INTEGER NOT NULL PRIMARY KEY AUTOINCREMENT,
            `template`	TEXT,
            `title`     TEXT,
            `indexer`	INTEGER,
            `series_id`	INTEGER,
            `season`	INTEGER,
            `enabled`	INTEGER DEFAULT 1,
            `default`	INTEGER DEFAULT 1,
            `season_search` INTEGER DEFAULT 0);'''
        )

        log.info(u'Adding new templates field in the tv_shows table')
        if not self.hasColumn('tv_shows', 'templates'):
            self.addColumn('tv_shows', 'templates', 'NUMERIC', 0)

=======
            '(exception_id INTEGER PRIMARY KEY, indexer INTEGER, series_id INTEGER, title TEXT, '
            'season NUMERIC DEFAULT -1, custom NUMERIC DEFAULT 0);'
        )

>>>>>>> 7aac365f
        self.inc_minor_version()<|MERGE_RESOLUTION|>--- conflicted
+++ resolved
@@ -916,8 +916,7 @@
 
         self.connection.action(
             'CREATE TABLE scene_exceptions '
-<<<<<<< HEAD
-            '(exception_id INTEGER PRIMARY KEY, indexer INTEGER, series_id INTEGER, show_name TEXT, '
+            '(exception_id INTEGER PRIMARY KEY, indexer INTEGER, series_id INTEGER, title TEXT, '
             'season NUMERIC DEFAULT -1, custom NUMERIC DEFAULT 0);'
         )
 
@@ -955,10 +954,4 @@
         if not self.hasColumn('tv_shows', 'templates'):
             self.addColumn('tv_shows', 'templates', 'NUMERIC', 0)
 
-=======
-            '(exception_id INTEGER PRIMARY KEY, indexer INTEGER, series_id INTEGER, title TEXT, '
-            'season NUMERIC DEFAULT -1, custom NUMERIC DEFAULT 0);'
-        )
-
->>>>>>> 7aac365f
         self.inc_minor_version()