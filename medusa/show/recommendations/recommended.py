--- conflicted
+++ resolved
@@ -123,19 +123,12 @@
         self.title = title
         self.mapped_indexer = int(mapped_indexer)
         self.mapped_indexer_name = indexer_id_to_name(mapped_indexer)
-<<<<<<< HEAD
         self.mapped_series_id = mapped_series_id
         if self.mapped_series_id:
             try:
                 self.mapped_series_id = int(self.mapped_series_id)
             except ValueError:
-                raise MissingTvdbMapping('Could not parse the indexer_id [%s]' % mapped_series_id)
-=======
-        try:
-            self.mapped_series_id = int(mapped_series_id)
-        except ValueError:
             raise MissingTvdbMapping('Could not parse the indexer_id [{0}]'.format(mapped_series_id))
->>>>>>> 9751a934
 
         self.rating = float(show_attr.get('rating') or 0)
 
@@ -143,7 +136,7 @@
         if self.votes and not isinstance(self.votes, int):
             trans_mapping = {ord(c): None for c in ['.', ',']}
             if PY2:
-                self.votes = int(self.votes.decode('utf-8').translate(trans_mapping))
+            self.votes = int(self.votes.decode('utf-8').translate(trans_mapping))
             else:
                 self.votes = int(self.votes.translate(trans_mapping))
 
