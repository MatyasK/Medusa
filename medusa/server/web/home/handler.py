# coding=utf-8

from __future__ import unicode_literals

import ast
import json
import os
import time
from datetime import date, datetime

import adba
from requests.compat import quote_plus, unquote_plus
from six import iteritems
from tornroutes import route
from traktor import MissingTokenException, TokenExpiredException, TraktApi, TraktException
from ..core import PageTemplate, WebRoot
from .... import app, clients, config, db, helpers, logger, notifiers, nzbget, providers, sab, subtitles, ui
from ....black_and_white_list import BlackAndWhiteList, short_group_names
from ....common import DOWNLOADED, FAILED, IGNORED, Overview, Quality, SKIPPED, SNATCHED, SNATCHED_BEST, SNATCHED_PROPER, UNAIRED, WANTED, cpu_presets, statusStrings
from ....failed_history import prepare_failed_name
from ....helper.common import enabled_providers, try_int
from ....helper.exceptions import CantRefreshShowException, CantUpdateShowException, ShowDirectoryNotFoundException, ex
from ....indexers.indexer_api import indexerApi
from ....indexers.indexer_config import INDEXER_TVDBV2
from ....indexers.indexer_exceptions import IndexerShowNotFoundInLanguage
from ....providers.generic_provider import GenericProvider
from ....sbdatetime import sbdatetime
from ....scene_exceptions import get_all_scene_exceptions, get_scene_exceptions, update_scene_exceptions
from ....scene_numbering import (
    get_scene_absolute_numbering, get_scene_absolute_numbering_for_show,
    get_scene_numbering, get_scene_numbering_for_show,
    get_xem_absolute_numbering_for_show, get_xem_numbering_for_show,
    set_scene_numbering, xem_refresh
)
from ....search.manual import (
    SEARCH_STATUS_FINISHED, SEARCH_STATUS_QUEUED, SEARCH_STATUS_SEARCHING, collect_episodes_from_search_thread,
    get_episode, get_provider_cache_results, update_finished_search_queue_item
)
from ....search.queue import (
    BacklogQueueItem, FailedQueueItem, ForcedSearchQueueItem, ManualSnatchQueueItem
)
from ....show.history import History
from ....show.show import Show
from ....system.restart import Restart
from ....system.shutdown import Shutdown
from ....version_checker import CheckVersion


@route('/home(/?.*)')
class Home(WebRoot):
    def __init__(self, *args, **kwargs):
        super(Home, self).__init__(*args, **kwargs)

    def _genericMessage(self, subject, message):
        t = PageTemplate(rh=self, filename='genericMessage.mako')
        return t.render(message=message, subject=subject, topmenu='home', title='')

    def index(self):
        t = PageTemplate(rh=self, filename='home.mako')
        if app.ANIME_SPLIT_HOME:
            shows = []
            anime = []
            for show in app.showList:
                if show.is_anime:
                    anime.append(show)
                else:
                    shows.append(show)
            show_lists = [['Shows', shows], ['Anime', anime]]
        else:
            show_lists = [['Shows', app.showList]]

        stats = self.show_statistics()
        return t.render(title='Home', header='Show List', topmenu='home', show_lists=show_lists, show_stat=stats[0], max_download_count=stats[1], controller='home', action='index')

    @staticmethod
    def show_statistics():
        main_db_con = db.DBConnection()

        snatched = Quality.SNATCHED + Quality.SNATCHED_PROPER + Quality.SNATCHED_BEST
        downloaded = Quality.DOWNLOADED + Quality.ARCHIVED

        sql_result = main_db_con.select(
            b"""
            SELECT showid,
              (SELECT COUNT(*) FROM tv_episodes
               WHERE showid=tv_eps.showid AND
                     season > 0 AND
                     episode > 0 AND
                     airdate > 1 AND
                     status IN {status_quality}
              ) AS ep_snatched,
              (SELECT COUNT(*) FROM tv_episodes
               WHERE showid=tv_eps.showid AND
                     season > 0 AND
                     episode > 0 AND
                     airdate > 1 AND
                     status IN {status_download}
              ) AS ep_downloaded,
              (SELECT COUNT(*) FROM tv_episodes
               WHERE showid=tv_eps.showid AND
                     season > 0 AND
                     episode > 0 AND
                     airdate > 1 AND
                     ((airdate <= {today} AND (status = {skipped} OR
                                               status = {wanted} OR
                                               status = {failed})) OR
                      (status IN {status_quality}) OR
                      (status IN {status_download}))
              ) AS ep_total,
              (SELECT airdate FROM tv_episodes
               WHERE showid=tv_eps.showid AND
                     airdate >= {today} AND
                     (status = {unaired} OR status = {wanted})
               ORDER BY airdate ASC
               LIMIT 1
              ) AS ep_airs_next,
              (SELECT airdate FROM tv_episodes
               WHERE showid=tv_eps.showid AND
                     airdate > 1 AND
                     status <> {unaired}
               ORDER BY airdate DESC
               LIMIT 1
              ) AS ep_airs_prev,
              (SELECT SUM(file_size) FROM tv_episodes
               WHERE showid=tv_eps.showid
              ) AS show_size
            FROM tv_episodes tv_eps
            GROUP BY showid
            """.format(status_quality='({statuses})'.format(statuses=','.join([str(x) for x in snatched])),
                       status_download='({statuses})'.format(statuses=','.join([str(x) for x in downloaded])),
                       skipped=SKIPPED, wanted=WANTED, unaired=UNAIRED, failed=FAILED,
                       today=date.today().toordinal())
        )

        show_stat = {}
        max_download_count = 1000
        for cur_result in sql_result:
            show_stat[cur_result[b'showid']] = cur_result
            if cur_result[b'ep_total'] > max_download_count:
                max_download_count = cur_result[b'ep_total']

        max_download_count *= 100

        return show_stat, max_download_count

    def is_alive(self, *args, **kwargs):
        if 'callback' in kwargs and '_' in kwargs:
            callback, _ = kwargs['callback'], kwargs['_']
        else:
            return 'Error: Unsupported Request. Send jsonp request with \'callback\' variable in the query string.'

        # self.set_header('Cache-Control', 'max-age=0,no-cache,no-store')
        self.set_header('Content-Type', 'text/javascript')
        self.set_header('Access-Control-Allow-Origin', '*')
        self.set_header('Access-Control-Allow-Headers', 'x-requested-with')

        return '{callback}({msg});'.format(
            callback=callback,
            msg=json.dumps({
                'msg': '{pid}'.format(
                    pid=app.PID if app.started else 'nope')
            })
        )

    @staticmethod
    # @TODO: Replace with /api/v2/config/kodi, check if enabled === true
    def haveKODI():
        return app.USE_KODI and app.KODI_UPDATE_LIBRARY

    @staticmethod
    # @TODO: Replace with /api/v2/config/plex, check if enabled === true
    def havePLEX():
        return app.USE_PLEX_SERVER and app.PLEX_UPDATE_LIBRARY

    @staticmethod
    # @TODO: Replace with /api/v2/config/emby, check if enabled === true
    def haveEMBY():
        return app.USE_EMBY

    @staticmethod
    # @TODO: Replace with /api/v2/config/torrents, check if enabled === true
    def haveTORRENT():
        return bool(app.USE_TORRENTS and app.TORRENT_METHOD != 'blackhole' and
                    (app.ENABLE_HTTPS and app.TORRENT_HOST[:5] == 'https' or not
                     app.ENABLE_HTTPS and app.TORRENT_HOST[:5] == 'http:'))

    @staticmethod
    def testSABnzbd(host=None, username=None, password=None, apikey=None):
        host = config.clean_url(host)

        connection, acces_msg = sab.getSabAccesMethod(host)
        if connection:
            authed, auth_msg = sab.testAuthentication(host, username, password, apikey)  # @UnusedVariable
            if authed:
                return 'Success. Connected and authenticated'
            else:
                return 'Authentication failed. SABnzbd expects {access!r} as authentication method, {auth!r}'.format(
                    access=acces_msg, auth=auth_msg)
        else:
            return 'Unable to connect to host'

    @staticmethod
    def testNZBget(host=None, username=None, password=None, use_https=False):
<<<<<<< HEAD
        # @TODO: Move this to the validation section of each PATCH/PUT method for nzb
        connected_status = nzbget.testNZB(host, username, password, use_https)
=======
        connected_status = nzbget.testNZB(host, username, password, config.checkbox_to_value(use_https))
>>>>>>> 028ba30f
        if connected_status:
            return 'Success. Connected and authenticated'
        else:
            return 'Unable to connect to host'

    @staticmethod
    def testTorrent(torrent_method=None, host=None, username=None, password=None):
        # @TODO: Move this to the validation section of each PATCH/PUT method for torrents
        host = config.clean_url(host)

        client = clients.get_client_class(torrent_method)

        _, acces_msg = client(host, username, password).test_authentication()

        return acces_msg

    @staticmethod
    def testFreeMobile(freemobile_id=None, freemobile_apikey=None):
        result, message = notifiers.freemobile_notifier.test_notify(freemobile_id, freemobile_apikey)
        if result:
            return 'SMS sent successfully'
        else:
            return 'Problem sending SMS: {msg}'.format(msg=message)

    @staticmethod
    def testTelegram(telegram_id=None, telegram_apikey=None):
        result, message = notifiers.telegram_notifier.test_notify(telegram_id, telegram_apikey)
        if result:
            return 'Telegram notification succeeded. Check your Telegram clients to make sure it worked'
        else:
            return 'Error sending Telegram notification: {msg}'.format(msg=message)

    @staticmethod
    def testGrowl(host=None, password=None):
        success = 'Registered and Tested growl successfully'
        failure = 'Registration and Testing of growl failed'

        host = config.clean_host(host, default_port=23053)
        result = notifiers.growl_notifier.test_notify(host, password)

        return '{message} {host}{password}'.format(
            message=success if result else failure,
            host=unquote_plus(host),
            password=' with password: {pwd}'.format(pwd=password) if password else ''
        )

    @staticmethod
    def testProwl(prowl_api=None, prowl_priority=0):
        result = notifiers.prowl_notifier.test_notify(prowl_api, prowl_priority)
        if result:
            return 'Test prowl notice sent successfully'
        else:
            return 'Test prowl notice failed'

    @staticmethod
    def testBoxcar2(accesstoken=None):
        result = notifiers.boxcar2_notifier.test_notify(accesstoken)
        if result:
            return 'Boxcar2 notification succeeded. Check your Boxcar2 clients to make sure it worked'
        else:
            return 'Error sending Boxcar2 notification'

    @staticmethod
    def testPushover(userKey=None, apiKey=None):
        result = notifiers.pushover_notifier.test_notify(userKey, apiKey)
        if result:
            return 'Pushover notification succeeded. Check your Pushover clients to make sure it worked'
        else:
            return 'Error sending Pushover notification'

    @staticmethod
    def twitterStep1():
        return notifiers.twitter_notifier._get_authorization()  # pylint: disable=protected-access

    @staticmethod
    def twitterStep2(key):
        result = notifiers.twitter_notifier._get_credentials(key)  # pylint: disable=protected-access
        logger.log(u'result: {result}'.format(result=result))

        return 'Key verification successful' if result else 'Unable to verify key'

    @staticmethod
    def testTwitter():
        result = notifiers.twitter_notifier.test_notify()
        return 'Tweet successful, check your twitter to make sure it worked' if result else 'Error sending tweet'

    @staticmethod
    def testKODI(host=None, username=None, password=None):
        host = config.clean_hosts(host)
        final_result = ''
        for curHost in [x.strip() for x in host.split(',')]:
            cur_result = notifiers.kodi_notifier.test_notify(unquote_plus(curHost), username, password)
            if len(cur_result.split(':')) > 2 and 'OK' in cur_result.split(':')[2]:
                final_result += 'Test KODI notice sent successfully to {host}<br>\n'.format(host=unquote_plus(curHost))
            else:
                final_result += 'Test KODI notice failed to {host}<br>\n'.format(host=unquote_plus(curHost))

        return final_result

    def testPHT(self, host=None, username=None, password=None):
        self.set_header('Cache-Control', 'max-age=0,no-cache,no-store')

        if None is not password and set('*') == set(password):
            password = app.PLEX_CLIENT_PASSWORD

        final_result = ''
        for curHost in [x.strip() for x in host.split(',')]:
            cur_result = notifiers.plex_notifier.test_notify_pht(unquote_plus(curHost), username, password)
            if len(cur_result.split(':')) > 2 and 'OK' in cur_result.split(':')[2]:
                final_result += 'Successful test notice sent to Plex Home Theater ... {host}<br>\n'.format(host=unquote_plus(curHost))
            else:
                final_result += 'Test failed for Plex Home Theater ... {host}<br>\n'.format(host=unquote_plus(curHost))

        ui.notifications.message('Tested Plex Home Theater(s): ', unquote_plus(host.replace(',', ', ')))

        return final_result

    def testPMS(self, host=None, username=None, password=None, plex_server_token=None):
        self.set_header('Cache-Control', 'max-age=0,no-cache,no-store')

        if password is not None and set('*') == set(password):
            password = app.PLEX_SERVER_PASSWORD

        final_result = ''

        cur_result = notifiers.plex_notifier.test_notify_pms(unquote_plus(host), username, password, plex_server_token)
        if cur_result is None:
            final_result += 'Successful test of Plex Media Server(s) ... {host}<br>\n'.format(host=unquote_plus(host.replace(',', ', ')))
        elif cur_result is False:
            final_result += 'Test failed, No Plex Media Server host specified<br>\n'
        else:
            final_result += 'Test failed for Plex Media Server(s) ... {host}<br>\n'.format(host=unquote_plus(host.replace(',', ', ')))

        ui.notifications.message('Tested Plex Media Server host(s): ', unquote_plus(host.replace(',', ', ')))

        return final_result

    @staticmethod
    def testLibnotify():
        if notifiers.libnotify_notifier.test_notify():
            return 'Tried sending desktop notification via libnotify'
        else:
            return notifiers.libnotify.diagnose()

    @staticmethod
    def testEMBY(host=None, emby_apikey=None):
        host = config.clean_host(host)
        result = notifiers.emby_notifier.test_notify(unquote_plus(host), emby_apikey)
        if result:
            return 'Test notice sent successfully to {host}'.format(host=unquote_plus(host))
        else:
            return 'Test notice failed to {host}'.format(host=unquote_plus(host))

    @staticmethod
    def testNMJ(host=None, database=None, mount=None):
        host = config.clean_host(host)
        result = notifiers.nmj_notifier.test_notify(unquote_plus(host), database, mount)
        if result:
            return 'Successfully started the scan update'
        else:
            return 'Test failed to start the scan update'

    @staticmethod
    def settingsNMJ(host=None):
        host = config.clean_host(host)
        result = notifiers.nmj_notifier.notify_settings(unquote_plus(host))
        if result:
            return json.dumps({
                'message': 'Got settings from {host}'.format(host=host),
                'database': app.NMJ_DATABASE,
                'mount': app.NMJ_MOUNT,
            })
        else:
            return json.dumps({
                'message': 'Failed! Make sure your Popcorn is on and NMJ is running. '
                           '(see Log & Errors -> Debug for detailed info)',
                'database': '',
                'mount': '',
            })

    @staticmethod
    def testNMJv2(host=None):
        host = config.clean_host(host)
        result = notifiers.nmjv2_notifier.test_notify(unquote_plus(host))
        if result:
            return 'Test notice sent successfully to {host}'.format(host=unquote_plus(host))
        else:
            return 'Test notice failed to {host}'.format(host=unquote_plus(host))

    @staticmethod
    def settingsNMJv2(host=None, dbloc=None, instance=None):
        host = config.clean_host(host)
        result = notifiers.nmjv2_notifier.notify_settings(unquote_plus(host), dbloc, instance)
        if result:
            return json.dumps({
                "message": "NMJ Database found at: {host}".format(host=host),
                "database": app.NMJv2_DATABASE,
            })
        else:
            return json.dumps({
                "message": "Unable to find NMJ Database at location: {db_loc}. "
                           "Is the right location selected and PCH running?".format(db_loc=dbloc),
                "database": ""
            })

    @staticmethod
    def getTraktToken(trakt_pin=None):
        trakt_settings = {"trakt_api_key": app.TRAKT_API_KEY,
                          "trakt_api_secret": app.TRAKT_API_SECRET}
        trakt_api = TraktApi(app.SSL_VERIFY, app.TRAKT_TIMEOUT, **trakt_settings)
        try:
            (access_token, refresh_token) = trakt_api.get_token(app.TRAKT_REFRESH_TOKEN, trakt_pin=trakt_pin)
        except MissingTokenException:
            ui.notifications.error('You need to get a PIN and authorize Medusa app')
            return 'You need to get a PIN and authorize Medusa app'
        except TokenExpiredException:
            # Clear existing tokens
            app.TRAKT_ACCESS_TOKEN = ''
            app.TRAKT_REFRESH_TOKEN = ''
            ui.notifications.error('TOKEN expired. Reload page, get a new PIN and authorize Medusa app')
            return 'TOKEN expired. Reload page, get a new PIN and authorize Medusa app'
        except TraktException:
            ui.notifications.error("Connection error. Click 'Authorize Medusa' button again")
            return "Connection error. Click 'Authorize Medusa' button again"
        if access_token:
            app.TRAKT_ACCESS_TOKEN = access_token
            app.TRAKT_REFRESH_TOKEN = refresh_token
        response = trakt_api.validate_account()
        if response:
            ui.notifications.message('Trakt Authorized')
            return "Trakt Authorized"
        ui.notifications.error('Connection error. Reload the page to get new token!')
        return "Trakt Not Authorized!"

    @staticmethod
    def testTrakt(username=None, blacklist_name=None):
        return notifiers.trakt_notifier.test_notify(username, blacklist_name)

    @staticmethod
    def forceTraktSync():
        """Force a trakt sync, depending on the notification settings, library is synced with watchlist and/or collection."""
        return json.dumps({'result': ('Could not start sync', 'Sync Started')[app.trakt_checker_scheduler.forceRun()]})

    @staticmethod
    def loadShowNotifyLists():
        main_db_con = db.DBConnection()
        rows = main_db_con.select(
            b'SELECT show_id, show_name, notify_list '
            b'FROM tv_shows '
            b'ORDER BY show_name ASC'
        )

        data = {}
        size = 0
        for r in rows:
            notify_list = {
                'emails': '',
                'prowlAPIs': '',
            }
            if r[b'notify_list']:
                # First, handle legacy format (emails only)
                if not r[b'notify_list'][0] == '{':
                    notify_list['emails'] = r[b'notify_list']
                else:
                    notify_list = dict(ast.literal_eval(r[b'notify_list']))

            data[r[b'show_id']] = {
                'id': r[b'show_id'],
                'name': r[b'show_name'],
                'list': notify_list['emails'],
                'prowl_notify_list': notify_list['prowlAPIs']
            }
            size += 1
        data['_size'] = size
        return json.dumps(data)

    @staticmethod
    def saveShowNotifyList(show=None, emails=None, prowlAPIs=None):
        entries = {'emails': '', 'prowlAPIs': ''}
        main_db_con = db.DBConnection()

        # Get current data
        sql_results = main_db_con.select(
            b'SELECT notify_list '
            b'FROM tv_shows '
            b'WHERE show_id = ?',
            [show]
        )
        for subs in sql_results:
            if subs[b'notify_list']:
                # First, handle legacy format (emails only)
                if not subs[b'notify_list'][0] == '{':
                    entries['emails'] = subs[b'notify_list']
                else:
                    entries = dict(ast.literal_eval(subs[b'notify_list']))

        if emails is not None:
            entries['emails'] = emails
            if not main_db_con.action(
                    b'UPDATE tv_shows '
                    b'SET notify_list = ? '
                    b'WHERE show_id = ?',
                    [str(entries), show]
            ):
                return 'ERROR'

        if prowlAPIs is not None:
            entries['prowlAPIs'] = prowlAPIs
            if not main_db_con.action(
                    b'UPDATE tv_shows '
                    b'SET notify_list = ? '
                    b'WHERE show_id = ?',
                    [str(entries), show]
            ):
                return 'ERROR'

        return 'OK'

    @staticmethod
    def testEmail(host=None, port=None, smtp_from=None, use_tls=None, user=None, pwd=None, to=None):
        host = config.clean_host(host)
        if notifiers.email_notifier.test_notify(host, port, smtp_from, use_tls, user, pwd, to):
            return 'Test email sent successfully! Check inbox.'
        else:
            return 'ERROR: {error}'.format(error=notifiers.email_notifier.last_err)

    @staticmethod
    def testNMA(nma_api=None, nma_priority=0):
        result = notifiers.nma_notifier.test_notify(nma_api, nma_priority)
        if result:
            return 'Test NMA notice sent successfully'
        else:
            return 'Test NMA notice failed'

    @staticmethod
    def testPushalot(authorizationToken=None):
        result = notifiers.pushalot_notifier.test_notify(authorizationToken)
        if result:
            return 'Pushalot notification succeeded. Check your Pushalot clients to make sure it worked'
        else:
            return 'Error sending Pushalot notification'

    @staticmethod
    def testPushbullet(api=None):
        result = notifiers.pushbullet_notifier.test_notify(api)
        if result.get('success'):
            return 'Pushbullet notification succeeded. Check your device to make sure it worked'
        else:
            return 'Error sending Pushbullet notification: {0}'.format(result.get('error'))

    @staticmethod
    def getPushbulletDevices(api=None):
        result = notifiers.pushbullet_notifier.get_devices(api)
        if result:
            return result
        else:
            return 'Error sending Pushbullet notification'

    def status(self):
        tv_dir_free = helpers.get_disk_space_usage(app.TV_DOWNLOAD_DIR)
        root_dir = {}
        if app.ROOT_DIRS:
            backend_pieces = app.ROOT_DIRS.split('|')
            backend_dirs = backend_pieces[1:]
        else:
            backend_dirs = []

        if backend_dirs:
            for subject in backend_dirs:
                root_dir[subject] = helpers.get_disk_space_usage(subject)

        t = PageTemplate(rh=self, filename='status.mako')
        return t.render(title='Status', header='Status', topmenu='system',
                        tvdirFree=tv_dir_free, rootDir=root_dir,
                        controller='home', action='status')

    def shutdown(self, pid=None):
        if not Shutdown.stop(pid):
            return self.redirect('/{page}/'.format(page=app.DEFAULT_PAGE))

        title = 'Shutting down'
        message = 'Medusa is shutting down...'

        return self._genericMessage(title, message)

    def restart(self, pid=None):
        if not Restart.restart(pid):
            return self.redirect('/{page}/'.format(page=app.DEFAULT_PAGE))

        t = PageTemplate(rh=self, filename='restart.mako')

        return t.render(title='Home', header='Restarting Medusa', topmenu='system',
                        controller='home', action='restart')

    def updateCheck(self, pid=None):
        if str(pid) != str(app.PID):
            return self.redirect('/home/')

        app.version_check_scheduler.action.check_for_new_version(force=True)
        app.version_check_scheduler.action.check_for_new_news(force=True)

        return self.redirect('/{page}/'.format(page=app.DEFAULT_PAGE))

    def update(self, pid=None, branch=None):
        if str(pid) != str(app.PID):
            return self.redirect('/home/')

        checkversion = CheckVersion()
        backup = checkversion.updater and checkversion._runbackup()  # pylint: disable=protected-access

        if backup is True:
            if branch:
                checkversion.updater.branch = branch

            if checkversion.updater.need_update() and checkversion.updater.update():
                # do a hard restart
                app.events.put(app.events.SystemEvent.RESTART)

                t = PageTemplate(rh=self, filename='restart.mako')
                return t.render(title='Home', header='Restarting Medusa', topmenu='home',
                                controller='home', action='restart')
            else:
                return self._genericMessage('Update Failed',
                                            'Update wasn\'t successful, not restarting. Check your log for more information.')
        else:
            return self.redirect('/{page}/'.format(page=app.DEFAULT_PAGE))

    def branchCheckout(self, branch):
        if app.BRANCH != branch:
            app.BRANCH = branch
            ui.notifications.message('Checking out branch: ', branch)
            return self.update(app.PID, branch)
        else:
            ui.notifications.message('Already on branch: ', branch)
            return self.redirect('/{page}/'.format(page=app.DEFAULT_PAGE))

    def branchForceUpdate(self):
        return {
            'currentBranch': app.BRANCH,
            'resetBranches': app.GIT_RESET_BRANCHES,
            'branches': [branch for branch in app.version_check_scheduler.action.list_remote_branches() if branch not in app.GIT_RESET_BRANCHES]
        }

    @staticmethod
    def getDBcompare():
        checkversion = CheckVersion()  # @TODO: replace with settings var
        db_status = checkversion.getDBcompare()

        if db_status == 'upgrade':
            logger.log(u'Checkout branch has a new DB version - Upgrade', logger.DEBUG)
            return json.dumps({
                'status': 'success',
                'message': 'upgrade',
            })
        elif db_status == 'equal':
            logger.log(u'Checkout branch has the same DB version - Equal', logger.DEBUG)
            return json.dumps({
                'status': 'success',
                'message': 'equal',
            })
        elif db_status == 'downgrade':
            logger.log(u'Checkout branch has an old DB version - Downgrade', logger.DEBUG)
            return json.dumps({
                'status': 'success',
                'message': 'downgrade',
            })
        else:
            logger.log(u'Checkout branch couldn\'t compare DB version.', logger.WARNING)
            return json.dumps({
                'status': 'error',
                'message': 'General exception',
            })

    def getSeasonSceneExceptions(self, indexer, indexer_id):
        """Get show name scene exceptions per season

        :param indexer: The shows indexer
        :param indexer_id: The shows indexer_id
        :return: A json with the scene exceptions per season.
        """
        return json.dumps({
            'seasonExceptions': get_all_scene_exceptions(indexer_id),
            'xemNumbering': {tvdb_season_ep[0]: anidb_season_ep[0]
                             for (tvdb_season_ep, anidb_season_ep)
                             in iteritems(get_xem_numbering_for_show(indexer_id, indexer))}
        })

    def displayShow(self, show=None):
        # @TODO: add more comprehensive show validation
        try:
            show = int(show)  # fails if show id ends in a period SickRage/sickrage-issues#65
            show_obj = Show.find(app.showList, show)
        except (ValueError, TypeError):
            return self._genericMessage('Error', 'Invalid show ID: {show}'.format(show=show))

        if show_obj is None:
            return self._genericMessage('Error', 'Show not in show list')

        main_db_con = db.DBConnection()
        season_results = main_db_con.select(
            b'SELECT DISTINCT season '
            b'FROM tv_episodes '
            b'WHERE showid = ? AND  season IS NOT NULL '
            b'ORDER BY season DESC',
            [show_obj.indexerid]
        )

        min_season = 0 if app.DISPLAY_SHOW_SPECIALS else 1

        sql_results = main_db_con.select(
            b'SELECT * '
            b'FROM tv_episodes '
            b'WHERE showid = ? AND season >= ? '
            b'ORDER BY season DESC, episode DESC',
            [show_obj.indexerid, min_season]
        )

        t = PageTemplate(rh=self, filename='displayShow.mako')
        submenu = [{
            'title': 'Edit',
            'path': 'home/editShow?show={show}'.format(show=show_obj.indexerid),
            'icon': 'ui-icon ui-icon-pencil',
        }]

        try:
            show_loc = (show_obj.location, True)
        except ShowDirectoryNotFoundException:
            show_loc = (show_obj._location, False)  # pylint: disable=protected-access

        show_message = ''

        if app.show_queue_scheduler.action.isBeingAdded(show_obj):
            show_message = 'This show is in the process of being downloaded - the info below is incomplete.'

        elif app.show_queue_scheduler.action.isBeingUpdated(show_obj):
            show_message = 'The information on this page is in the process of being updated.'

        elif app.show_queue_scheduler.action.isBeingRefreshed(show_obj):
            show_message = 'The episodes below are currently being refreshed from disk'

        elif app.show_queue_scheduler.action.isBeingSubtitled(show_obj):
            show_message = 'Currently downloading subtitles for this show'

        elif app.show_queue_scheduler.action.isInRefreshQueue(show_obj):
            show_message = 'This show is queued to be refreshed.'

        elif app.show_queue_scheduler.action.isInUpdateQueue(show_obj):
            show_message = 'This show is queued and awaiting an update.'

        elif app.show_queue_scheduler.action.isInSubtitleQueue(show_obj):
            show_message = 'This show is queued and awaiting subtitles download.'

        if not app.show_queue_scheduler.action.isBeingAdded(show_obj):
            if not app.show_queue_scheduler.action.isBeingUpdated(show_obj):
                submenu.append({
                    'title': 'Resume' if show_obj.paused else 'Pause',
                    'path': 'home/togglePause?show={show}'.format(show=show_obj.indexerid),
                    'icon': 'ui-icon ui-icon-{state}'.format(state='play' if show_obj.paused else 'pause'),
                })
                submenu.append({
                    'title': 'Remove',
                    'path': 'home/deleteShow?show={show}'.format(show=show_obj.indexerid),
                    'class': 'removeshow',
                    'confirm': True,
                    'icon': 'ui-icon ui-icon-trash',
                })
                submenu.append({
                    'title': 'Re-scan files',
                    'path': 'home/refreshShow?show={show}'.format(show=show_obj.indexerid),
                    'icon': 'ui-icon ui-icon-refresh',
                })
                submenu.append({
                    'title': 'Force Full Update',
                    'path': 'home/updateShow?show={show}'.format(show=show_obj.indexerid),
                    'icon': 'ui-icon ui-icon-transfer-e-w',
                })
                submenu.append({
                    'title': 'Update show in KODI',
                    'path': 'home/updateKODI?show={show}'.format(show=show_obj.indexerid),
                    'requires': self.haveKODI(),
                    'icon': 'menu-icon-kodi',
                })
                submenu.append({
                    'title': 'Update show in Emby',
                    'path': 'home/updateEMBY?show={show}'.format(show=show_obj.indexerid),
                    'requires': self.haveEMBY(),
                    'icon': 'menu-icon-emby',
                })
                submenu.append({
                    'title': 'Preview Rename',
                    'path': 'home/testRename?show={show}'.format(show=show_obj.indexerid),
                    'icon': 'ui-icon ui-icon-tag',
                })

                if app.USE_SUBTITLES and not app.show_queue_scheduler.action.isBeingSubtitled(
                        show_obj) and show_obj.subtitles:
                    submenu.append({
                        'title': 'Download Subtitles',
                        'path': 'home/subtitleShow?show={show}'.format(show=show_obj.indexerid),
                        'icon': 'menu-icon-backlog',
                    })

        ep_counts = {
            Overview.SKIPPED: 0,
            Overview.WANTED: 0,
            Overview.QUAL: 0,
            Overview.GOOD: 0,
            Overview.UNAIRED: 0,
            Overview.SNATCHED: 0,
            Overview.SNATCHED_PROPER: 0,
            Overview.SNATCHED_BEST: 0
        }
        ep_cats = {}

        for cur_result in sql_results:
            cur_ep_cat = show_obj.get_overview(cur_result[b'status'], manually_searched=cur_result[b'manually_searched'])
            if cur_ep_cat:
                ep_cats['{season}x{episode}'.format(season=cur_result[b'season'], episode=cur_result[b'episode'])] = cur_ep_cat
                ep_counts[cur_ep_cat] += 1

        def titler(x):
            return (helpers.remove_article(x), x)[not x or app.SORT_ARTICLE]

        if app.ANIME_SPLIT_HOME:
            shows = []
            anime = []
            for show in app.showList:
                if show.is_anime:
                    anime.append(show)
                else:
                    shows.append(show)
            sorted_show_lists = [
                ['Shows', sorted(shows, lambda x, y: cmp(titler(x.name).lower(), titler(y.name).lower()))],
                ['Anime', sorted(anime, lambda x, y: cmp(titler(x.name).lower(), titler(y.name).lower()))]
            ]
        else:
            sorted_show_lists = [
                ['Shows', sorted(app.showList, lambda x, y: cmp(titler(x.name).lower(), titler(y.name).lower()))]
            ]

        bwl = None
        if show_obj.is_anime:
            bwl = show_obj.release_groups

        show_obj.exceptions = get_scene_exceptions(show_obj.indexerid)

        indexerid = int(show_obj.indexerid)
        indexer = int(show_obj.indexer)

        # Delete any previous occurrances
        for index, recentShow in enumerate(app.SHOWS_RECENT):
            if recentShow['indexerid'] == indexerid:
                del app.SHOWS_RECENT[index]

        # Only track 5 most recent shows
        del app.SHOWS_RECENT[4:]

        # Insert most recent show
        app.SHOWS_RECENT.insert(0, {
            'indexerid': indexerid,
            'name': show_obj.name,
        })

        return t.render(
            submenu=submenu[::-1], showLoc=show_loc, show_message=show_message,
            show=show_obj, sql_results=sql_results, season_results=season_results,
            sortedShowLists=sorted_show_lists, bwl=bwl, ep_counts=ep_counts,
            ep_cats=ep_cats, all_scene_exceptions=' | '.join(show_obj.exceptions),
            scene_numbering=get_scene_numbering_for_show(indexerid, indexer),
            xem_numbering=get_xem_numbering_for_show(indexerid, indexer),
            scene_absolute_numbering=get_scene_absolute_numbering_for_show(indexerid, indexer),
            xem_absolute_numbering=get_xem_absolute_numbering_for_show(indexerid, indexer),
            title=show_obj.name, controller='home', action='displayShow',
        )

    def pickManualSearch(self, provider=None, rowid=None, manual_search_type='episode'):
        """
        Tries to Perform the snatch for a manualSelected episode, episodes or season pack.

        @param provider: The provider id, passed as usenet_crawler and not the provider name (Usenet-Crawler)
        @param rowid: The provider's cache table's rowid. (currently the implicit sqlites rowid is used, needs to be replaced in future)
        @param manual_search_type: Episode or Season search

        @return: A json with a {'success': true} or false.
        """

        # Try to retrieve the cached result from the providers cache table.
        # @TODO: the implicit sqlite rowid is used, should be replaced with an explicit PK column

        try:
            main_db_con = db.DBConnection('cache.db')
            cached_result = main_db_con.action(
                b'SELECT * '
                b'FROM \'{provider}\' '
                b'WHERE rowid = ?'.format(provider=provider),
                [rowid],
                fetchone=True
            )
        except Exception as msg:
            error_message = 'Couldn\'t read cached results. Error: {error}'.format(error=msg)
            logger.log(error_message)
            return self._genericMessage('Error', error_message)

        if not cached_result or not all([cached_result[b'url'],
                                         cached_result[b'quality'],
                                         cached_result[b'name'],
                                         cached_result[b'indexerid'],
                                         cached_result[b'season'] is not None,
                                         provider]):
            return self._genericMessage('Error', "Cached result doesn't have all needed info to snatch episode")

        try:
            show = int(cached_result[b'indexerid'])  # fails if show id ends in a period SickRage/sickrage-issues#65
            show_obj = Show.find(app.showList, show)
        except (ValueError, TypeError):
            return self._genericMessage('Error', 'Invalid show ID: {0}'.format(show))

        if not show_obj:
            return self._genericMessage('Error', 'Could not find a show with id {0} in the list of shows, did you remove the show?'.format(show))

        # Create a list of episode object(s)
        # Multi-episode: |1|2|
        # Single-episode: |1|
        # Season pack: || so we need to get all episodes from season and create all ep objects
        ep_objs = []
        if manual_search_type == 'episode':
            for episode in cached_result[b'episodes'].strip('|').split('|'):
                ep_objs.append(show_obj.get_episode(int(cached_result[b'season']), int(episode)))
        elif manual_search_type == 'season':
            ep_objs.extend(show_obj.get_all_episodes(int(cached_result[b'season'])))

        # Create the queue item
        snatch_queue_item = ManualSnatchQueueItem(show_obj, ep_objs, provider, cached_result)

        # Add the queue item to the queue
        app.manual_snatch_scheduler.action.add_item(snatch_queue_item)

        while snatch_queue_item.success is not False:
            if snatch_queue_item.started and snatch_queue_item.success:
                # If the snatch was successfull we'll need to update the original searched segment,
                # with the new status: SNATCHED (2)
                update_finished_search_queue_item(snatch_queue_item)
                return json.dumps({
                    'result': 'success',
                })
            time.sleep(1)

        return json.dumps({
            'result': 'failure',
        })

    def manualSearchCheckCache(self, show, season, episode, manual_search_type='episode', **last_prov_updates):
        """ Periodic check if the searchthread is still running for the selected show/season/ep
        and if there are new results in the cache.db
        """

        refresh_results = 'refresh'

        # Check if all params are integer. When JS issue, it can send show='undefined'
        try:
            int(show)
            int(episode)
            int(season)
        except ValueError:
            return {'result': 'error'}

        # To prevent it from keeping searching when no providers have been enabled
        if not enabled_providers('manualsearch'):
            return {'result': SEARCH_STATUS_FINISHED}

        main_db_con = db.DBConnection('cache.db')

        episodes_in_search = collect_episodes_from_search_thread(show)

        # Check if the requested ep is in a search thread
        searched_item = [search for search in episodes_in_search
                         if all((str(search.get('show')) == show,
                                 str(search.get('season')) == season,
                                 str(search.get('episode')) == episode))]

        # # No last_prov_updates available, let's assume we need to refresh until we get some
        # if not last_prov_updates:
        #     return {'result': REFRESH_RESULTS}

        sql_episode = '' if manual_search_type == 'season' else episode

        for provider, last_update in iteritems(last_prov_updates):
            table_exists = main_db_con.select(
                b'SELECT name '
                b'FROM sqlite_master '
                b'WHERE type=\'table\' AND name=?',
                [provider]
            )
            if not table_exists:
                continue
            # Check if the cache table has a result for this show + season + ep wich has a later timestamp, then last_update
            needs_update = main_db_con.select(
                b'SELECT * '
                b'FROM \'{provider}\' '
                b'WHERE episodes LIKE ? AND season = ? AND indexerid = ?  AND time > ?'.format(provider=provider),
                ['%|{episodes}|%'.format(episodes=sql_episode), season, show, int(last_update)]
            )

            if needs_update:
                return {'result': refresh_results}

        # If the item is queued multiple times (don't know if this is possible),
        # but then check if as soon as a search has finished
        # Move on and show results
        # Return a list of queues the episode has been found in
        search_status = [item.get('searchstatus') for item in searched_item]
        if not searched_item or all([last_prov_updates,
                                     SEARCH_STATUS_QUEUED not in search_status,
                                     SEARCH_STATUS_SEARCHING not in search_status,
                                     SEARCH_STATUS_FINISHED in search_status]):
            # If the ep not anymore in the QUEUED or SEARCHING Thread, and it has the status finished,
            # return it as finished
            return {'result': SEARCH_STATUS_FINISHED}

        # Force a refresh when the last_prov_updates is empty due to the tables not existing yet.
        # This can be removed if we make sure the provider cache tables always exist prior to the
        # start of the first search
        if not last_prov_updates and SEARCH_STATUS_FINISHED in search_status:
            return {'result': refresh_results}

        return {'result': searched_item[0]['searchstatus']}

    def snatchSelection(self, show=None, season=None, episode=None, manual_search_type='episode',
                        perform_search=0, down_cur_quality=0, show_all_results=0):
        """ The view with results for the manual selected show/episode """

        # @TODO: add more comprehensive show validation
        try:
            show = int(show)  # fails if show id ends in a period SickRage/sickrage-issues#65
            show_obj = Show.find(app.showList, show)
        except (ValueError, TypeError):
            return self._genericMessage('Error', 'Invalid show ID: {show}'.format(show=show))

        if show_obj is None:
            return self._genericMessage('Error', 'Show not in show list')

        # Retrieve cache results from providers
        search_show = {'show': show, 'season': season, 'episode': episode, 'manual_search_type': manual_search_type}

        provider_results = get_provider_cache_results(INDEXER_TVDBV2, perform_search=perform_search,
                                                      show_all_results=show_all_results, **search_show)

        t = PageTemplate(rh=self, filename='snatchSelection.mako')
        submenu = [{
            'title': 'Edit',
            'path': 'home/editShow?show={show}'.format(show=show_obj.indexerid),
            'icon': 'ui-icon ui-icon-pencil'
        }]

        try:
            show_loc = (show_obj.location, True)
        except ShowDirectoryNotFoundException:
            show_loc = (show_obj._location, False)  # pylint: disable=protected-access

        show_message = app.show_queue_scheduler.action.getQueueActionMessage(show_obj)

        if not app.show_queue_scheduler.action.isBeingAdded(show_obj):
            if not app.show_queue_scheduler.action.isBeingUpdated(show_obj):
                submenu.append({
                    'title': 'Resume' if show_obj.paused else 'Pause',
                    'path': 'home/togglePause?show={show}'.format(show=show_obj.indexerid),
                    'icon': 'ui-icon ui-icon-{state}'.format(state='play' if show_obj.paused else 'pause'),
                })
                submenu.append({
                    'title': 'Remove',
                    'path': 'home/deleteShow?show={show}'.format(show=show_obj.indexerid),
                    'class': 'removeshow',
                    'confirm': True,
                    'icon': 'ui-icon ui-icon-trash',
                })
                submenu.append({
                    'title': 'Re-scan files',
                    'path': 'home/refreshShow?show={show}'.format(show=show_obj.indexerid),
                    'icon': 'ui-icon ui-icon-refresh',
                })
                submenu.append({
                    'title': 'Force Full Update',
                    'path': 'home/updateShow?show={show}'.format(show=show_obj.indexerid),
                    'icon': 'ui-icon ui-icon-transfer-e-w',
                })
                submenu.append({
                    'title': 'Update show in KODI',
                    'path': 'home/updateKODI?show={show}'.format(show=show_obj.indexerid),
                    'requires': self.haveKODI(),
                    'icon': 'submenu-icon-kodi',
                })
                submenu.append({
                    'title': 'Update show in Emby',
                    'path': 'home/updateEMBY?show={show}'.format(show=show_obj.indexerid),
                    'requires': self.haveEMBY(),
                    'icon': 'ui-icon ui-icon-refresh',
                })
                submenu.append({
                    'title': 'Preview Rename',
                    'path': 'home/testRename?show={show}'.format(show=show_obj.indexerid),
                    'icon': 'ui-icon ui-icon-tag',
                })

                if app.USE_SUBTITLES and not app.show_queue_scheduler.action.isBeingSubtitled(
                        show_obj) and show_obj.subtitles:
                    submenu.append({
                        'title': 'Download Subtitles',
                        'path': 'home/subtitleShow?show={show}'.format(show=show_obj.indexerid),
                        'icon': 'ui-icon ui-icon-comment',
                    })

        def titler(x):
            return (helpers.remove_article(x), x)[not x or app.SORT_ARTICLE]

        if app.ANIME_SPLIT_HOME:
            shows = []
            anime = []
            for show in app.showList:
                if show.is_anime:
                    anime.append(show)
                else:
                    shows.append(show)
            sorted_show_lists = [
                ['Shows', sorted(shows, lambda x, y: cmp(titler(x.name), titler(y.name)))],
                ['Anime', sorted(anime, lambda x, y: cmp(titler(x.name), titler(y.name)))]]
        else:
            sorted_show_lists = [
                ['Shows', sorted(app.showList, lambda x, y: cmp(titler(x.name), titler(y.name)))]]

        bwl = None
        if show_obj.is_anime:
            bwl = show_obj.release_groups

        show_obj.exceptions = get_scene_exceptions(show_obj.indexerid)

        indexer_id = int(show_obj.indexerid)
        indexer = int(show_obj.indexer)

        # Delete any previous occurrances
        for index, recentShow in enumerate(app.SHOWS_RECENT):
            if recentShow['indexerid'] == indexer_id:
                del app.SHOWS_RECENT[index]

        # Only track 5 most recent shows
        del app.SHOWS_RECENT[4:]

        # Insert most recent show
        app.SHOWS_RECENT.insert(0, {
            'indexerid': indexer_id,
            'name': show_obj.name,
        })

        episode_history = []
        try:
            main_db_con = db.DBConnection()
            episode_status_result = main_db_con.action(
                b'SELECT date, action, provider, resource '
                b'FROM history '
                b'WHERE showid = ? '
                b'AND season = ? '
                b'AND episode = ? '
                b'AND (action LIKE \'%02\' OR action LIKE \'%04\' OR action LIKE \'%09\' OR action LIKE \'%11\' OR action LIKE \'%12\') '
                b'ORDER BY date DESC',
                [indexer_id, season, episode]
            )
            episode_history = [dict(row) for row in episode_status_result]
            for i in episode_history:
                i['status'], i['quality'] = Quality.split_composite_status(i['action'])
                i['action_date'] = sbdatetime.sbfdatetime(datetime.strptime(str(i['date']), History.date_format), show_seconds=True)
                i['resource_file'] = os.path.basename(i['resource'])
                i['status_name'] = statusStrings[i['status']]
                if i['status'] == DOWNLOADED:
                    i['status_color_style'] = 'downloaded'
                elif i['status'] in (SNATCHED, SNATCHED_PROPER, SNATCHED_BEST):
                    i['status_color_style'] = 'snatched'
                elif i['status'] == FAILED:
                    i['status_color_style'] = 'failed'
                provider = providers.get_provider_class(GenericProvider.make_id(i['provider']))
                if provider is not None:
                    i['provider_name'] = provider.name
                    i['provider_img_link'] = 'images/providers/' + provider.image_name()
                else:
                    i['provider_name'] = i['provider'] if i['provider'] != '-1' else 'Unknown'
                    i['provider_img_link'] = ''

            # Compare manual search results with history and set status
            for provider_result in provider_results['found_items']:
                failed_statuses = [FAILED, ]
                snatched_statuses = [SNATCHED, SNATCHED_PROPER, SNATCHED_BEST]
                if any([item for item in episode_history
                        if all([prepare_failed_name(provider_result['name']) in item['resource'],
                                item['provider'] in (provider_result['provider'], provider_result['release_group'],),
                                item['status'] in failed_statuses])
                        ]):
                    provider_result['status_highlight'] = 'failed'
                elif any([item for item in episode_history
                          if all([provider_result['name'] in item['resource'],
                                  item['provider'] in (provider_result['provider'],),
                                  item['status'] in snatched_statuses])
                          ]):
                    provider_result['status_highlight'] = 'snatched'
                else:
                    provider_result['status_highlight'] = ''

        # TODO: Remove the catchall, make sure we only catch expected exceptions!
        except Exception as msg:
            logger.log("Couldn't read latest episode status. Error: {error}".format(error=msg))

        # There is some logic for this in the partials/showheader.mako page.
        main_db_con = db.DBConnection()
        season_results = main_db_con.select(
            b'SELECT DISTINCT season '
            b'FROM tv_episodes '
            b'WHERE showid = ? AND  season IS NOT NULL '
            b'ORDER BY season DESC',
            [show_obj.indexerid]
        )

        min_season = 0 if app.DISPLAY_SHOW_SPECIALS else 1

        sql_results = main_db_con.select(
            b'SELECT * '
            b'FROM tv_episodes '
            b'WHERE showid = ? AND season >= ? '
            b'ORDER BY season DESC, episode DESC',
            [show_obj.indexerid, min_season]
        )

        ep_counts = {
            Overview.SKIPPED: 0,
            Overview.WANTED: 0,
            Overview.QUAL: 0,
            Overview.GOOD: 0,
            Overview.UNAIRED: 0,
            Overview.SNATCHED: 0,
            Overview.SNATCHED_PROPER: 0,
            Overview.SNATCHED_BEST: 0
        }

        ep_cats = {}

        for cur_result in sql_results:
            cur_ep_cat = show_obj.get_overview(cur_result[b'status'],
                                               manually_searched=cur_result[b'manually_searched'])
            if cur_ep_cat:
                ep_cats['{season}x{episode}'.format(season=cur_result[b'season'],
                                                    episode=cur_result[b'episode'])] = cur_ep_cat
                ep_counts[cur_ep_cat] += 1

        return t.render(
            submenu=submenu[::-1], showLoc=show_loc, show_message=show_message,
            show=show_obj, provider_results=provider_results, episode=episode,
            sortedShowLists=sorted_show_lists, bwl=bwl, season=season, manual_search_type=manual_search_type,
            all_scene_exceptions=show_obj.exceptions,
            scene_numbering=get_scene_numbering_for_show(indexer_id, indexer),
            xem_numbering=get_xem_numbering_for_show(indexer_id, indexer),
            scene_absolute_numbering=get_scene_absolute_numbering_for_show(indexer_id, indexer),
            xem_absolute_numbering=get_xem_absolute_numbering_for_show(indexer_id, indexer),
            title=show_obj.name, controller='home', action='snatchSelection',
            episode_history=episode_history, season_results=season_results, sql_results=sql_results,
            ep_counts=ep_counts, ep_cats=ep_cats
        )

    @staticmethod
    def sceneExceptions(show):
        # @TODO: Replace with plot from GET /api/v2/show/{id}
        exceptions_list = get_all_scene_exceptions(show)
        if not exceptions_list:
            return 'No scene exceptions'

        out = []
        for season, names in iter(sorted(iteritems(exceptions_list))):
            if season == -1:
                season = '*'
            out.append('S{season}: {names}'.format(season=season, names=', '.join(names)))
        return '<br>'.join(out)

    @staticmethod
    def check_show_for_language(show_obj, language):
        """Request the show in a specific language from the indexer.

        If the indexer throws the ShowNotFoundInLanguage Exception, we catch it,
        and report it's not available in this language.
        :param show_obj: (TVShow) Show object.
        :param language: Language passed as string as a two letter country ccde. For ex: 'en'.

        :returns: True (show found in language) False (show not found in language)
        """
        indexer_api_params = indexerApi(show_obj.indexer).api_params.copy()
        indexer_api_params['language'] = language
        indexer_api_params['episodes'] = False
        t = indexerApi(show_obj.indexer).indexer(**indexer_api_params)
        try:
            t[show_obj.indexerid]
        except IndexerShowNotFoundInLanguage:
            return False
        return True

    def editShow(self, show=None, location=None, allowed_qualities=None, preferred_qualities=None,
                 exceptions_list=None, flatten_folders=None, paused=None, directCall=False,
                 air_by_date=None, sports=None, dvdorder=None, indexerLang=None,
                 subtitles=None, rls_ignore_words=None, rls_require_words=None,
                 anime=None, blacklist=None, whitelist=None, scene=None,
                 defaultEpStatus=None, quality_preset=None):
        # @TODO: Replace with PATCH /api/v2/show/{id}
        allowed_qualities = allowed_qualities or []
        preferred_qualities = preferred_qualities or []
        exceptions_list = exceptions_list or []

        anidb_failed = False
        errors = []

        if show is None:
            error_string = 'Invalid show ID: {show}'.format(show=show)
            if directCall:
                return [error_string]
            else:
                return self._genericMessage('Error', error_string)

        show_obj = Show.find(app.showList, int(show))

        if not show_obj:
            error_string = 'Unable to find the specified show: {show}'.format(show=show)
            if directCall:
                return [error_string]
            else:
                return self._genericMessage('Error', error_string)

        show_obj.exceptions = get_scene_exceptions(show_obj.indexerid)

        if try_int(quality_preset, None):
            preferred_qualities = []

        if not location and not allowed_qualities and not preferred_qualities and not flatten_folders:
            t = PageTemplate(rh=self, filename='editShow.mako')

            if show_obj.is_anime:
                if not show_obj.release_groups:
                    show_obj.release_groups = BlackAndWhiteList(show_obj.indexerid)
                whitelist = show_obj.release_groups.whitelist
                blacklist = show_obj.release_groups.blacklist

                groups = []
                if helpers.set_up_anidb_connection() and not anidb_failed:
                    try:
                        anime = adba.Anime(app.ADBA_CONNECTION, name=show_obj.name)
                        groups = anime.get_groups()
                    except Exception as msg:
                        ui.notifications.error('Unable to retreive Fansub Groups from AniDB.')
                        logger.log(u'Unable to retreive Fansub Groups from AniDB. Error is {0}'.format(str(msg)), logger.DEBUG)

            with show_obj.lock:
                show = show_obj
                scene_exceptions = get_scene_exceptions(show_obj.indexerid)

            if show_obj.is_anime:
                return t.render(show=show, scene_exceptions=scene_exceptions, groups=groups, whitelist=whitelist,
                                blacklist=blacklist, title='Edit Show', header='Edit Show', controller='home', action='editShow')
            else:
                return t.render(show=show, scene_exceptions=scene_exceptions, title='Edit Show', header='Edit Show',
                                controller='home', action='editShow')

        flatten_folders = not config.checkbox_to_value(flatten_folders)  # UI inverts this value
        dvdorder = config.checkbox_to_value(dvdorder)
        paused = config.checkbox_to_value(paused)
        air_by_date = config.checkbox_to_value(air_by_date)
        scene = config.checkbox_to_value(scene)
        sports = config.checkbox_to_value(sports)
        anime = config.checkbox_to_value(anime)
        subtitles = config.checkbox_to_value(subtitles)

        if indexerLang and indexerLang in indexerApi(show_obj.indexer).indexer().config['valid_languages']:
            if self.check_show_for_language(show_obj, indexerLang):
                indexer_lang = indexerLang
            else:
                errors.append(u"Could not change language to '{language} for show {show_id} on indexer {indexer_name}'".
                              format(language=indexerLang, show_id=show_obj.indexerid,
                                     indexer_name=indexerApi(show_obj.indexer).name))
                logger.log(u"Could not change language to '{language}' for show {show_id} on indexer {indexer_name}".
                           format(language=indexerLang, show_id=show_obj.indexerid,
                                  indexer_name=indexerApi(show_obj.indexer).name), logger.WARNING)
                indexer_lang = show_obj.lang
        else:
            indexer_lang = show_obj.lang

        # if we changed the language then kick off an update
        if indexer_lang == show_obj.lang:
            do_update = False
        else:
            do_update = True

        if scene == show_obj.scene and anime == show_obj.anime:
            do_update_scene_numbering = False
        else:
            do_update_scene_numbering = True

        if not isinstance(allowed_qualities, list):
            allowed_qualities = [allowed_qualities]

        if not isinstance(preferred_qualities, list):
            preferred_qualities = [preferred_qualities]

        if not isinstance(exceptions_list, list):
            exceptions_list = [exceptions_list]

        # If directCall from mass_edit_update no scene exceptions handling or blackandwhite list handling
        if directCall:
            do_update_exceptions = False
        else:
            if set(exceptions_list) == set(show_obj.exceptions):
                do_update_exceptions = False
            else:
                do_update_exceptions = True

            with show_obj.lock:
                if anime:
                    if not show_obj.release_groups:
                        show_obj.release_groups = BlackAndWhiteList(show_obj.indexerid)

                    if whitelist:
                        shortwhitelist = short_group_names(whitelist)
                        show_obj.release_groups.set_white_keywords(shortwhitelist)
                    else:
                        show_obj.release_groups.set_white_keywords([])

                    if blacklist:
                        shortblacklist = short_group_names(blacklist)
                        show_obj.release_groups.set_black_keywords(shortblacklist)
                    else:
                        show_obj.release_groups.set_black_keywords([])

        with show_obj.lock:
            new_quality = Quality.combine_qualities([int(q) for q in allowed_qualities], [int(q) for q in preferred_qualities])
            show_obj.quality = new_quality

            # reversed for now
            if bool(show_obj.flatten_folders) != bool(flatten_folders):
                show_obj.flatten_folders = flatten_folders
                try:
                    app.show_queue_scheduler.action.refreshShow(show_obj)
                except CantRefreshShowException as msg:
                    errors.append('Unable to refresh this show: {error}'.format(error=msg))

            show_obj.paused = paused
            show_obj.scene = scene
            show_obj.anime = anime
            show_obj.sports = sports
            show_obj.subtitles = subtitles
            show_obj.air_by_date = air_by_date
            show_obj.default_ep_status = int(defaultEpStatus)

            if not directCall:
                show_obj.lang = indexer_lang
                show_obj.dvdorder = dvdorder
                show_obj.rls_ignore_words = rls_ignore_words.strip()
                show_obj.rls_require_words = rls_require_words.strip()

            # if we change location clear the db of episodes, change it, write to db, and rescan
            old_location = os.path.normpath(show_obj._location)
            new_location = os.path.normpath(location)
            if old_location != new_location:
                logger.log('{old} != {new}'.format(old=old_location, new=new_location), logger.DEBUG)  # pylint: disable=protected-access
                if not os.path.isdir(location) and not app.CREATE_MISSING_SHOW_DIRS:
                    errors.append('New location <tt>{location}</tt> does not exist'.format(location=location))

                # don't bother if we're going to update anyway
                elif not do_update:
                    # change it
                    try:
                        show_obj.location = location
                        try:
                            app.show_queue_scheduler.action.refreshShow(show_obj)
                        except CantRefreshShowException as msg:
                            errors.append('Unable to refresh this show:{error}'.format(error=msg))
                            # grab updated info from TVDB
                            # show_obj.load_episodes_from_indexer()
                            # rescan the episodes in the new folder
                    except ShowDirectoryNotFoundException:
                        errors.append('The folder at <tt>{location}</tt> doesn\'t contain a tvshow.nfo - '
                                      'copy your files to that folder before you change the directory in Medusa.'.format
                                      (location=location))

            # save it to the DB
            show_obj.save_to_db()

        # force the update
        if do_update:
            try:
                app.show_queue_scheduler.action.updateShow(show_obj)
                time.sleep(cpu_presets[app.CPU_PRESET])
            except CantUpdateShowException as msg:
                errors.append('Unable to update show: {0}'.format(str(msg)))

        if do_update_exceptions:
            try:
                update_scene_exceptions(show_obj.indexerid, exceptions_list)  # @UndefinedVdexerid)
                time.sleep(cpu_presets[app.CPU_PRESET])
            except CantUpdateShowException:
                errors.append('Unable to force an update on scene exceptions of the show.')

        if do_update_scene_numbering:
            try:
                xem_refresh(show_obj.indexerid, show_obj.indexer)
                time.sleep(cpu_presets[app.CPU_PRESET])
            except CantUpdateShowException:
                errors.append('Unable to force an update on scene numbering of the show.')

            # Must erase cached results when toggling scene numbering
            self.erase_cache(show_obj)

        if directCall:
            return errors

        if errors:
            ui.notifications.error(
                '{num} error{s} while saving changes:'.format(num=len(errors), s='s' if len(errors) > 1 else ''),
                '<ul>\n{list}\n</ul>'.format(list='\n'.join(['<li>{items}</li>'.format(items=error)
                                                             for error in errors])))

        return self.redirect('/home/displayShow?show={show}'.format(show=show))

    def erase_cache(self, show_obj):
        try:
            main_db_con = db.DBConnection('cache.db')
            for cur_provider in providers.sorted_provider_list():
                # Let's check if this provider table already exists
                table_exists = main_db_con.select(
                    b'SELECT name '
                    b'FROM sqlite_master '
                    b'WHERE type=\'table\' AND name=?',
                    [cur_provider.get_id()]
                )
                if not table_exists:
                    continue
                try:
                    main_db_con.action(
                        b'DELETE FROM \'{provider}\' '
                        b'WHERE indexerid = ?'.format(provider=cur_provider.get_id()),
                        [show_obj.indexerid]
                    )
                except Exception:
                    logger.log(u'Unable to delete cached results for provider {provider} for show: {show}'.format
                               (provider=cur_provider, show=show_obj.name), logger.DEBUG)

        except Exception:
            logger.log(u'Unable to delete cached results for show: {show}'.format
                       (show=show_obj.name), logger.DEBUG)

    def togglePause(self, show=None):
        # @TODO: Replace with PUT to update the state var /api/v2/show/{id}
        error, show_obj = Show.pause(show)

        if error is not None:
            return self._genericMessage('Error', error)

        ui.notifications.message('{show} has been {state}'.format
                                 (show=show_obj.name, state='paused' if show_obj.paused else 'resumed'))

        return self.redirect('/home/displayShow?show={show}'.format(show=show_obj.indexerid))

    def deleteShow(self, show=None, full=0):
        # @TODO: Replace with DELETE to delete the show resource /api/v2/show/{id}
        if show:
            error, show_obj = Show.delete(show, full)

            if error is not None:
                return self._genericMessage('Error', error)

            ui.notifications.message('{show} has been {state} {details}'.format(
                show=show_obj.name,
                state='trashed' if app.TRASH_REMOVE_SHOW else 'deleted',
                details='(with all related media)' if full else '(media untouched)',
            ))

            time.sleep(cpu_presets[app.CPU_PRESET])

        # Remove show from 'RECENT SHOWS' in 'Shows' menu
        app.SHOWS_RECENT = [x for x in app.SHOWS_RECENT if x['indexerid'] != show_obj.indexerid]

        # Don't redirect to the default page, so the user can confirm that the show was deleted
        return self.redirect('/home/')

    def refreshShow(self, show=None):
        # @TODO: Replace with status=refresh from PATCH /api/v2/show/{id}
        error, show_obj = Show.refresh(show)

        # This is a show validation error
        if error is not None and show_obj is None:
            return self._genericMessage('Error', error)

        # This is a refresh error
        if error is not None:
            ui.notifications.error('Unable to refresh this show.', error)

        time.sleep(cpu_presets[app.CPU_PRESET])

        return self.redirect('/home/displayShow?show={show}'.format(show=show_obj.indexerid))

    def updateShow(self, show=None):
        # @TODO: Replace with status=update or status=updating from PATCH /api/v2/show/{id}
        if show is None:
            return self._genericMessage('Error', 'Invalid show ID')

        show_obj = Show.find(app.showList, int(show))

        if show_obj is None:
            return self._genericMessage('Error', 'Unable to find the specified show')

        # force the update
        try:
            app.show_queue_scheduler.action.updateShow(show_obj)
        except CantUpdateShowException as e:
            ui.notifications.error('Unable to update this show.', ex(e))

        # just give it some time
        time.sleep(cpu_presets[app.CPU_PRESET])

        return self.redirect('/home/displayShow?show={show}'.format(show=show_obj.indexerid))

    def subtitleShow(self, show=None):
        if show is None:
            return self._genericMessage('Error', 'Invalid show ID')

        show_obj = Show.find(app.showList, int(show))

        if show_obj is None:
            return self._genericMessage('Error', 'Unable to find the specified show')

        # search and download subtitles
        app.show_queue_scheduler.action.download_subtitles(show_obj)

        time.sleep(cpu_presets[app.CPU_PRESET])

        return self.redirect('/home/displayShow?show={show}'.format(show=show_obj.indexerid))

    def updateKODI(self, show=None):
        show_name = None
        show_obj = None

        if show:
            show_obj = Show.find(app.showList, int(show))
            if show_obj:
                show_name = quote_plus(show_obj.name.encode('utf-8'))

        if app.KODI_UPDATE_ONLYFIRST:
            host = app.KODI_HOST.split(',')[0].strip()
        else:
            host = app.KODI_HOST

        if notifiers.kodi_notifier.update_library(showName=show_name):
            ui.notifications.message('Library update command sent to KODI host(s): {host}'.format(host=host))
        else:
            ui.notifications.error('Unable to contact one or more KODI host(s): {host}'.format(host=host))

        if show_obj:
            return self.redirect('/home/displayShow?show={show}'.format(show=show_obj.indexerid))
        else:
            return self.redirect('/home/')

    def updatePLEX(self):
        if None is notifiers.plex_notifier.update_library():
            ui.notifications.message(
                'Library update command sent to Plex Media Server host: {host}'.format(host=app.PLEX_SERVER_HOST))
        else:
            ui.notifications.error('Unable to contact Plex Media Server host: {host}'.format(host=app.PLEX_SERVER_HOST))
        return self.redirect('/home/')

    def updateEMBY(self, show=None):
        show_obj = None

        if show:
            show_obj = Show.find(app.showList, int(show))

        if notifiers.emby_notifier.update_library(show_obj):
            ui.notifications.message(
                'Library update command sent to Emby host: {host}'.format(host=app.EMBY_HOST))
        else:
            ui.notifications.error('Unable to contact Emby host: {host}'.format(host=app.EMBY_HOST))

        if show_obj:
            return self.redirect('/home/displayShow?show={show}'.format(show=show_obj.indexerid))
        else:
            return self.redirect('/home/')

    def setStatus(self, show=None, eps=None, status=None, direct=False):
        # @TODO: Merge this with the other PUT commands for /api/v2/show/{id}
        if not all([show, eps, status]):
            error_message = 'You must specify a show and at least one episode'
            if direct:
                ui.notifications.error('Error', error_message)
                return json.dumps({
                    'result': 'error',
                })
            else:
                return self._genericMessage('Error', error_message)

        # Use .has_key() since it is overridden for statusStrings in common.py
        if status not in statusStrings:
            error_message = 'Invalid status'
            if direct:
                ui.notifications.error('Error', error_message)
                return json.dumps({
                    'result': 'error',
                })
            else:
                return self._genericMessage('Error', error_message)

        show_obj = Show.find(app.showList, int(show))

        if not show_obj:
            error_message = 'Error', 'Show not in show list'
            if direct:
                ui.notifications.error('Error', error_message)
                return json.dumps({
                    'result': 'error',
                })
            else:
                return self._genericMessage('Error', error_message)

        segments = {}
        trakt_data = []
        if eps:

            sql_l = []
            for cur_ep in eps.split('|'):

                if not cur_ep:
                    logger.log(u'Current episode was empty when trying to set status', logger.DEBUG)

                logger.log(u'Attempting to set status on episode {episode} to {status}'.format
                           (episode=cur_ep, status=status), logger.DEBUG)

                ep_info = cur_ep.split('x')

                if not all(ep_info):
                    logger.log(u'Something went wrong when trying to set status, season: {season}, episode: {episode}'.format
                               (season=ep_info[0], episode=ep_info[1]), logger.DEBUG)
                    continue

                ep_obj = show_obj.get_episode(ep_info[0], ep_info[1])

                if not ep_obj:
                    return self._genericMessage('Error', 'Episode couldn\'t be retrieved')

                if int(status) in [WANTED, FAILED]:
                    # figure out what episodes are wanted so we can backlog them
                    if ep_obj.season in segments:
                        segments[ep_obj.season].append(ep_obj)
                    else:
                        segments[ep_obj.season] = [ep_obj]

                with ep_obj.lock:
                    # don't let them mess up UNAIRED episodes
                    if ep_obj.status == UNAIRED:
                        logger.log(u'Refusing to change status of {episode} because it is UNAIRED'.format
                                   (episode=cur_ep), logger.WARNING)
                        continue

                    snatched_qualities = Quality.SNATCHED + Quality.SNATCHED_PROPER + Quality.SNATCHED_BEST
                    if all([int(status) in Quality.DOWNLOADED,
                            ep_obj.status not in snatched_qualities + Quality.DOWNLOADED + [IGNORED],
                            not os.path.isfile(ep_obj.location)]):
                        logger.log(u'Refusing to change status of {episode} to DOWNLOADED '
                                   u'because it\'s not SNATCHED/DOWNLOADED'.format
                                   (episode=cur_ep), logger.WARNING)
                        continue

                    if all([int(status) == FAILED,
                            ep_obj.status not in snatched_qualities + Quality.DOWNLOADED + Quality.ARCHIVED]):
                        logger.log(u'Refusing to change status of {episode} to FAILED '
                                   u'because it\'s not SNATCHED/DOWNLOADED'.format(episode=cur_ep), logger.WARNING)
                        continue

                    if all([int(status) == WANTED,
                            ep_obj.status in Quality.DOWNLOADED + Quality.ARCHIVED]):
                        logger.log(u'Removing release_name for episode as as episode was changed to WANTED')
                        ep_obj.release_name = ''

                    if ep_obj.manually_searched and int(status) == WANTED:
                        logger.log(u"Resetting 'manually searched' flag as episode was changed to WANTED", logger.DEBUG)
                        ep_obj.manually_searched = False

                    ep_obj.status = int(status)

                    # mass add to database
                    sql_l.append(ep_obj.get_sql())

                    trakt_data.append((ep_obj.season, ep_obj.episode))

            data = notifiers.trakt_notifier.trakt_episode_data_generate(trakt_data)

            if app.USE_TRAKT and app.TRAKT_SYNC_WATCHLIST:
                if int(status) in [WANTED, FAILED]:
                    upd = 'Add'
                elif int(status) in [IGNORED, SKIPPED] + Quality.DOWNLOADED + Quality.ARCHIVED:
                    upd = 'Remove'

                logger.log(u'{action} episodes, showid: indexerid {show.indexerid}, Title {show.name} to Watchlist'.format
                           (action=upd, show=show_obj), logger.DEBUG)

                if data:
                    notifiers.trakt_notifier.update_watchlist(show_obj, data_episode=data, update=upd.lower())

            if sql_l:
                main_db_con = db.DBConnection()
                main_db_con.mass_action(sql_l)

        if int(status) == WANTED and not show_obj.paused:
            msg = 'Backlog was automatically started for the following seasons of <b>{show}</b>:<br>'.format(show=show_obj.name)
            msg += '<ul>'

            for season, segment in iteritems(segments):
                cur_backlog_queue_item = BacklogQueueItem(show_obj, segment)
                app.search_queue_scheduler.action.add_item(cur_backlog_queue_item)

                msg += '<li>Season {season}</li>'.format(season=season)
                logger.log(u'Sending backlog for {show} season {season} '
                           u'because some eps were set to wanted'.format
                           (show=show_obj.name, season=season))

            msg += '</ul>'

            if segments:
                ui.notifications.message('Backlog started', msg)
        elif int(status) == WANTED and show_obj.paused:
            logger.log(u'Some episodes were set to wanted, but {show} is paused. '
                       u'Not adding to Backlog until show is unpaused'.format
                       (show=show_obj.name))

        if int(status) == FAILED:
            msg = 'Retrying Search was automatically started for the following season of <b>{show}</b>:<br>'.format(show=show_obj.name)
            msg += '<ul>'

            for season, segment in iteritems(segments):
                cur_failed_queue_item = FailedQueueItem(show_obj, segment)
                app.search_queue_scheduler.action.add_item(cur_failed_queue_item)

                msg += '<li>Season {season}</li>'.format(season=season)
                logger.log(u'Retrying Search for {show} season {season} '
                           u'because some eps were set to failed'.format
                           (show=show_obj.name, season=season))

            msg += '</ul>'

            if segments:
                ui.notifications.message('Retry Search started', msg)

        if direct:
            return json.dumps({
                'result': 'success',
            })
        else:
            return self.redirect('/home/displayShow?show={show}'.format(show=show))

    def testRename(self, show=None):
        if show is None:
            return self._genericMessage('Error', 'You must specify a show')

        show_obj = Show.find(app.showList, int(show))

        if show_obj is None:
            return self._genericMessage('Error', 'Show not in show list')

        try:
            show_obj.location  # @UnusedVariable
        except ShowDirectoryNotFoundException:
            return self._genericMessage('Error', 'Can\'t rename episodes when the show dir is missing.')

        ep_obj_list = show_obj.get_all_episodes(has_location=True)
        ep_obj_list = [x for x in ep_obj_list if x.location]
        ep_obj_rename_list = []
        for ep_obj in ep_obj_list:
            has_already = False
            for check in ep_obj.related_episodes + [ep_obj]:
                if check in ep_obj_rename_list:
                    has_already = True
                    break
            if not has_already:
                ep_obj_rename_list.append(ep_obj)

        if ep_obj_rename_list:
            ep_obj_rename_list.reverse()

        t = PageTemplate(rh=self, filename='testRename.mako')
        submenu = [{
            'title': 'Edit',
            'path': 'home/editShow?show={show}'.format(show=show_obj.indexerid),
            'icon': 'ui-icon ui-icon-pencil'
        }]

        return t.render(submenu=submenu[::-1], ep_obj_list=ep_obj_rename_list,
                        show=show_obj, title='Preview Rename',
                        header='Preview Rename',
                        controller='home', action='previewRename')

    def doRename(self, show=None, eps=None):
        if show is None or eps is None:
            error_message = 'You must specify a show and at least one episode'
            return self._genericMessage('Error', error_message)

        show_obj = Show.find(app.showList, int(show))

        if show_obj is None:
            error_message = 'Error', 'Show not in show list'
            return self._genericMessage('Error', error_message)

        try:
            show_obj.location  # @UnusedVariable
        except ShowDirectoryNotFoundException:
            return self._genericMessage('Error', 'Can\'t rename episodes when the show dir is missing.')

        if eps is None:
            return self.redirect('/home/displayShow?show={show}'.format(show=show))

        main_db_con = db.DBConnection()
        for cur_ep in eps.split('|'):

            ep_info = cur_ep.split('x')

            # this is probably the worst possible way to deal with double eps but I've kinda painted myself into a corner here with this stupid database
            ep_result = main_db_con.select(
                b'SELECT location '
                b'FROM tv_episodes '
                b'WHERE showid = ? AND season = ? AND episode = ? AND 5=5',
                [show, ep_info[0], ep_info[1]])
            if not ep_result:
                logger.log(u'Unable to find an episode for {episode}, skipping'.format
                           (episode=cur_ep), logger.WARNING)
                continue
            related_eps_result = main_db_con.select(
                b'SELECT season, episode '
                b'FROM tv_episodes '
                b'WHERE location = ? AND episode != ?',
                [ep_result[0][b'location'], ep_info[1]]
            )

            root_ep_obj = show_obj.get_episode(ep_info[0], ep_info[1])
            root_ep_obj.related_episodes = []

            for cur_related_ep in related_eps_result:
                related_ep_obj = show_obj.get_episode(cur_related_ep[b'season'], cur_related_ep[b'episode'])
                if related_ep_obj not in root_ep_obj.related_episodes:
                    root_ep_obj.related_episodes.append(related_ep_obj)

            root_ep_obj.rename()

        return self.redirect('/home/displayShow?show={show}'.format(show=show))

    def searchEpisode(self, show=None, season=None, episode=None, manual_search=None):
        """Search a ForcedSearch single episode using providers which are backlog enabled."""
        down_cur_quality = 0

        # retrieve the episode object and fail if we can't get one
        ep_obj = get_episode(show, season, episode)
        if isinstance(ep_obj, str):
            return json.dumps({
                'result': 'failure',
            })

        # make a queue item for it and put it on the queue
        ep_queue_item = ForcedSearchQueueItem(ep_obj.show, [ep_obj], bool(int(down_cur_quality)), bool(manual_search))

        app.forced_search_queue_scheduler.action.add_item(ep_queue_item)

        # give the CPU a break and some time to start the queue
        time.sleep(cpu_presets[app.CPU_PRESET])

        if not ep_queue_item.started and ep_queue_item.success is None:
            return json.dumps({
                'result': 'success',
            })  # I Actually want to call it queued, because the search hasn't been started yet!
        if ep_queue_item.started and ep_queue_item.success is None:
            return json.dumps({
                'result': 'success',
            })
        else:
            return json.dumps({
                'result': 'failure',
            })

    # ## Returns the current ep_queue_item status for the current viewed show.
    # Possible status: Downloaded, Snatched, etc...
    # Returns {'show': 279530, 'episodes' : ['episode' : 6, 'season' : 1, 'searchstatus' : 'queued', 'status' : 'running', 'quality': '4013']
    def getManualSearchStatus(self, show=None):
        episodes = collect_episodes_from_search_thread(show)

        return json.dumps({
            'episodes': episodes,
        })

    def searchEpisodeSubtitles(self, show=None, season=None, episode=None, lang=None):
        # retrieve the episode object and fail if we can't get one
        ep_obj = get_episode(show, season, episode)
        if isinstance(ep_obj, str):
            return json.dumps({
                'result': 'failure',
            })

        try:
            if lang:
                logger.log("Manual re-downloading subtitles for {show} with language {lang}".format
                           (show=ep_obj.show.name, lang=lang))
            new_subtitles = ep_obj.download_subtitles(lang=lang)
        except Exception:
            return json.dumps({
                'result': 'failure',
            })

        if new_subtitles:
            new_languages = [subtitles.name_from_code(code) for code in new_subtitles]
            status = 'New subtitles downloaded: {languages}'.format(languages=', '.join(new_languages))
            result = 'success'
        else:
            new_languages = []
            status = 'No subtitles downloaded'
            result = 'failure'

        ui.notifications.message(ep_obj.show.name, status)
        return json.dumps({
            'result': result,
            'subtitles': ','.join(ep_obj.subtitles),
            'new_subtitles': ','.join(new_languages),
        })

    def manual_search_subtitles(self, show=None, season=None, episode=None, release_id=None, picked_id=None):
        mode = 'downloading' if picked_id else 'searching'
        logger.log('Starting to manual {mode} subtitles'.format(mode=mode))
        try:
            if release_id:
                # Release ID is sent when using postpone
                release = app.RELEASES_IN_PP[int(release_id)]
                show = release['show']
                season = release['season']
                episode = release['episode']
                filepath = release['release']
            else:
                filepath = None
            show = int(show)
            show_obj = Show.find(app.showList, show)
            ep_obj = show_obj.get_episode(season, episode)
            video_path = filepath or ep_obj.location
            release_name = ep_obj.release_name or os.path.basename(video_path)
        except IndexError:
            ui.notifications.message('Outdated list', 'Please refresh page and try again')
            logger.log('Outdated list. Please refresh page and try again', logger.WARNING)
            return json.dumps({'result': 'failure'})
        except (ValueError, TypeError) as e:
            ui.notifications.message('Error', "Please check logs")
            logger.log('Error while manual {mode} subtitles. Error: {error_msg}'.format
                       (mode=mode, error_msg=e), logger.ERROR)
            return json.dumps({'result': 'failure'})

        if not os.path.isfile(video_path):
            ui.notifications.message(ep_obj.show.name, "Video file no longer exists. Can't search for subtitles")
            logger.log('Video file no longer exists: {video_file}'.format(video_file=video_path), logger.DEBUG)
            return json.dumps({'result': 'failure'})

        try:
            if mode == 'searching':
                logger.log("Manual searching subtitles for: {0}".format(release_name))
                found_subtitles = subtitles.list_subtitles(tv_episode=ep_obj, video_path=video_path)
                if found_subtitles:
                    ui.notifications.message(ep_obj.show.name, 'Found {} subtitles'.format(len(found_subtitles)))
                else:
                    ui.notifications.message(ep_obj.show.name, 'No subtitle found')
                result = 'success' if found_subtitles else 'failure'
                subtitles_result = found_subtitles
            elif mode == 'downloading':
                logger.log("Manual downloading subtitles for: {0}".format(release_name))
                new_manual_subtitle = subtitles.save_subtitle(tv_episode=ep_obj, subtitle_id=picked_id, video_path=video_path)
                if new_manual_subtitle:
                    ui.notifications.message(ep_obj.show.name, 'Subtitle downloaded: {0}'.format(','.join(new_manual_subtitle)))
                else:
                    ui.notifications.message(ep_obj.show.name, 'Failed to download subtitle for {0}'.format(release_name))
                result = 'success' if new_manual_subtitle else 'failure'
                subtitles_result = new_manual_subtitle
            else:
                raise ValueError

            return json.dumps({
                'result': result,
                'release': release_name,
                'subtitles': subtitles_result
            })
        except Exception as e:
            ui.notifications.message(ep_obj.show.name, 'Failed to manual {0} subtitles'.format(mode))
            logger.log('Error while manual {mode} subtitles. Error: {error_msg}'.format
                       (mode=mode, error_msg=e), logger.ERROR)
            return json.dumps({'result': 'failure'})

    def setSceneNumbering(self, show, indexer, forSeason=None, forEpisode=None, forAbsolute=None, sceneSeason=None,
                          sceneEpisode=None, sceneAbsolute=None):

        # sanitize:
        forSeason = None if forSeason in ['null', ''] else forSeason
        forEpisode = None if forEpisode in ['null', ''] else forEpisode
        forAbsolute = None if forAbsolute in ['null', ''] else forAbsolute
        sceneSeason = None if sceneSeason in ['null', ''] else sceneSeason
        sceneEpisode = None if sceneEpisode in ['null', ''] else sceneEpisode
        sceneAbsolute = None if sceneAbsolute in ['null', ''] else sceneAbsolute

        show_obj = Show.find(app.showList, int(show))

        # Check if this is an anime, because we can't set the Scene numbering for anime shows
        if show_obj.is_anime and not forAbsolute:
            return json.dumps({
                'success': False,
                'errorMessage': 'You can\'t use the Scene numbering for anime shows. '
                                'Use the Scene Absolute field, to configure a diverging episode number.',
                'sceneSeason': None,
                'sceneAbsolute': None,
            })
        elif show_obj.is_anime:
            result = {
                'success': True,
                'forAbsolute': forAbsolute,
            }
        else:
            result = {
                'success': True,
                'forSeason': forSeason,
                'forEpisode': forEpisode,
            }

        # retrieve the episode object and fail if we can't get one
        if show_obj.is_anime:
            ep_obj = get_episode(show, absolute=forAbsolute)
        else:
            ep_obj = get_episode(show, forSeason, forEpisode)

        if isinstance(ep_obj, str):
            result.update({
                'success': False,
                'errorMessage': ep_obj,
            })
        elif show_obj.is_anime:
            logger.log(u'Set absolute scene numbering for {show} from {absolute} to {scene_absolute}'.format
                       (show=show, absolute=forAbsolute, scene_absolute=sceneAbsolute), logger.DEBUG)

            show = int(show)
            indexer = int(indexer)
            forAbsolute = int(forAbsolute)
            if sceneAbsolute is not None:
                sceneAbsolute = int(sceneAbsolute)

            set_scene_numbering(show, indexer, absolute_number=forAbsolute, sceneAbsolute=sceneAbsolute)
        else:
            logger.log(u'setEpisodeSceneNumbering for {show} from {season}x{episode} to {scene_season}x{scene_episode}'.format
                       (show=show, season=forSeason, episode=forEpisode,
                        scene_season=sceneSeason, scene_episode=sceneEpisode), logger.DEBUG)

            show = int(show)
            indexer = int(indexer)
            forSeason = int(forSeason)
            forEpisode = int(forEpisode)
            if sceneSeason is not None:
                sceneSeason = int(sceneSeason)
            if sceneEpisode is not None:
                sceneEpisode = int(sceneEpisode)

            set_scene_numbering(show, indexer, season=forSeason, episode=forEpisode, sceneSeason=sceneSeason,
                                sceneEpisode=sceneEpisode)

        if show_obj.is_anime:
            sn = get_scene_absolute_numbering(show, indexer, forAbsolute)
            if sn:
                result['sceneAbsolute'] = sn
            else:
                result['sceneAbsolute'] = None
        else:
            sn = get_scene_numbering(show, indexer, forSeason, forEpisode)
            if sn:
                (result['sceneSeason'], result['sceneEpisode']) = sn
            else:
                (result['sceneSeason'], result['sceneEpisode']) = (None, None)

        return json.dumps(result)

    def retryEpisode(self, show, season, episode, down_cur_quality=0):
        # retrieve the episode object and fail if we can't get one
        ep_obj = get_episode(show, season, episode)
        if isinstance(ep_obj, str):
            return json.dumps({
                'result': 'failure',
            })

        # make a queue item for it and put it on the queue
        ep_queue_item = FailedQueueItem(ep_obj.show, [ep_obj], bool(int(down_cur_quality)))  # pylint: disable=no-member
        app.forced_search_queue_scheduler.action.add_item(ep_queue_item)

        if not ep_queue_item.started and ep_queue_item.success is None:
            return json.dumps(
                {'result': 'success',
                 })  # Search has not been started yet!
        if ep_queue_item.started and ep_queue_item.success is None:
            return json.dumps({
                'result': 'success',
            })
        else:
            return json.dumps({
                'result': 'failure',
            })

    @staticmethod
    def fetch_releasegroups(show_name):
        logger.log(u'ReleaseGroups: {show}'.format(show=show_name), logger.INFO)
        if helpers.set_up_anidb_connection():
            try:
                anime = adba.Anime(app.ADBA_CONNECTION, name=show_name)
                groups = anime.get_groups()
                logger.log(u'ReleaseGroups: {groups}'.format(groups=groups), logger.INFO)
                return json.dumps({
                    'result': 'success',
                    'groups': groups,
                })
            except AttributeError as msg:
                logger.log(u'Unable to get ReleaseGroups: {error}'.format(error=msg), logger.DEBUG)

        return json.dumps({
            'result': 'failure',
        })<|MERGE_RESOLUTION|>--- conflicted
+++ resolved
@@ -201,12 +201,7 @@
 
     @staticmethod
     def testNZBget(host=None, username=None, password=None, use_https=False):
-<<<<<<< HEAD
-        # @TODO: Move this to the validation section of each PATCH/PUT method for nzb
-        connected_status = nzbget.testNZB(host, username, password, use_https)
-=======
         connected_status = nzbget.testNZB(host, username, password, config.checkbox_to_value(use_https))
->>>>>>> 028ba30f
         if connected_status:
             return 'Success. Connected and authenticated'
         else:
