--- conflicted
+++ resolved
@@ -170,33 +170,21 @@
                     search_strings = self._get_episode_search_strings(episode_obj, add_string=term)
 
                     for item in self.search(search_strings[0], ep_obj=episode_obj):
-<<<<<<< HEAD
-                        title, url = self._get_title_and_url(item)
-                        seeders, leechers = self._get_result_info(item)
-                        size = self._get_size(item)
-                        pubdate = self._get_pubdate(item)
-                        detail_url = self._get_detail_url(item)
-=======
                         search_result = self.get_result()
                         results.append(search_result)
->>>>>>> 088c6eaa
 
                         search_result.name, search_result.url = self._get_title_and_url(item)
                         search_result.seeders, search_result.leechers = self._get_result_info(item)
                         search_result.size = self._get_size(item)
                         search_result.pubdate = self._get_pubdate(item)
-
-<<<<<<< HEAD
-                        results.append(Proper(title, url, datetime.today(), show_obj, seeders, leechers, size, pubdate,
-                                              proper_tags, detail_url))
-=======
+                        search_result.detail_url = self._get_detail_url(item)
+
                         # This will be retrieved from the parser
                         search_result.proper_tags = ''
 
                         search_result.search_type = PROPER_SEARCH
                         search_result.date = datetime.today()
                         search_result.show = show_obj
->>>>>>> 088c6eaa
 
         return results
 
