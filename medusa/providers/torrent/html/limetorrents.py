# coding=utf-8

"""Provider code for Limetorrents."""

from __future__ import unicode_literals

import logging
import re
import traceback

from contextlib2 import suppress

from medusa import tv
from medusa.bs4_parser import BS4Parser
from medusa.helper.common import (
    convert_size,
    try_int,
)
from medusa.logger.adapters.style import BraceAdapter
from medusa.providers.torrent.torrent_provider import TorrentProvider

from requests.compat import urljoin
from requests.exceptions import ConnectionError as RequestsConnectionError, Timeout

log = BraceAdapter(logging.getLogger(__name__))
log.logger.addHandler(logging.NullHandler())

id_regex = re.compile(r'(?:\/)(.*)(?:-torrent-([0-9]*)\.html)', re.I)
hash_regex = re.compile(r'(.*)([0-9a-f]{40})(.*)', re.I)


class LimeTorrentsProvider(TorrentProvider):
    """LimeTorrents Torrent provider."""

    def __init__(self):
        """Initialize the class."""
        super(LimeTorrentsProvider, self).__init__('LimeTorrents')

        # Credentials
        self.public = True

        # URLs
        self.url = 'https://www.limetorrents.cc'
        self.urls = {
            'update': urljoin(self.url, '/post/updatestats.php'),
            'search': urljoin(self.url, '/search/tv/{query}/'),
            # Original rss feed url, temporary offline. Replaced by the main Tv-show page.
            # 'rss': urljoin(self.url, '/browse-torrents/TV-shows/date/{page}/'),
            'rss': urljoin(self.url, '/browse-torrents/TV-shows/'),
        }

        # Proper Strings
        self.proper_strings = ['PROPER', 'REPACK', 'REAL']

        # Miscellaneous Options
        self.confirmed = False

        # Torrent Stats
        self.minseed = None
        self.minleech = None

        # Cache
        self.cache = tv.Cache(self, min_time=10)

    def search(self, search_strings, age=0, ep_obj=None):
        """
        Search a provider and parse the results.

        :param search_strings: A dict with mode (key) and the search value (value)
        :param age: Not used
        :param ep_obj: Not used
        :returns: A list of search results (structure)
        """
        results = []

        for mode in search_strings:
            log.debug('Search mode: {0}', mode)

            for search_string in search_strings[mode]:

                if mode != 'RSS':
                    log.debug('Search string: {search}',
                              {'search': search_string})
                    if self.confirmed:
                        log.debug('Searching only confirmed torrents')

                    search_url = self.urls['search'].format(query=search_string)
                else:
                    # search_url = self.urls['rss'].format(page=1)
                    search_url = self.urls['rss']

                response = self.get_url(search_url, returns='response')
                if not response or not response.text:
                    log.debug('No data returned from provider')
                    continue

                results += self.parse(response.text, mode)

        return results

    def parse(self, data, mode):
        """
        Parse search results for items.

        :param data: The raw response from a search
        :param mode: The current mode used to search, e.g. RSS

        :return: A list of items found
        """
        items = []

        def process_column_header(th):
            return th.span.get_text() if th.span else th.get_text()

        with BS4Parser(data, 'html5lib') as html:
            torrent_table = html.find('table', class_='table2')

            if not torrent_table:
                log.debug('Data returned from provider does not contain any {0}torrents',
                          'confirmed ' if self.confirmed else '')
                return items

            torrent_rows = torrent_table.find_all('tr')
            labels = [process_column_header(label) for label in torrent_rows[0]]

            # Skip the first row, since it isn't a valid result
            for row in torrent_rows[1:]:
                cells = row.find_all('td')

                try:
                    title_cell = cells[labels.index('Torrent Name')]

                    verified = title_cell.find('img', title='Verified torrent')
                    if self.confirmed and not verified:
                        continue

                    title_anchors = title_cell.find_all('a')
                    if not title_anchors or len(title_anchors) < 2:
                        continue

                    title_url = title_anchors[0].get('href')
                    title = title_anchors[1].get_text(strip=True)
                    torrent_url = title_anchors[1].get('href')
                    regex_result = id_regex.search(torrent_url)

                    alt_title = regex_result.group(1)
                    if len(title) < len(alt_title):
                        title = alt_title.replace('-', ' ')
                    detail_url = urljoin(self.url, torrent_url)

                    torrent_id = regex_result.group(2)
                    info_hash = hash_regex.search(title_url).group(2)
                    if not all([title, torrent_id, info_hash]):
                        continue

                    with suppress(RequestsConnectionError, Timeout):
                        # Suppress the timeout since we are not interested in actually getting the results
                        self.session.get(self.urls['update'], timeout=0.2, params={'torrent_id': torrent_id,
                                                                                   'infohash': info_hash})

                    download_url = 'magnet:?xt=urn:btih:{hash}&dn={title}{trackers}'.format(
                        hash=info_hash, title=title, trackers=self._custom_trackers)

                    # Remove comma as thousands separator from larger number like 2,000 seeders = 2000
                    seeders = try_int(cells[labels.index('Seed')].get_text(strip=True).replace(',', ''), 1)
                    leechers = try_int(cells[labels.index('Leech')].get_text(strip=True).replace(',', ''))

                    if seeders < min(self.minseed, 1):
                        if mode != 'RSS':
                            log.debug("Discarding torrent because it doesn't meet the"
                                      " minimum seeders: {0}. Seeders: {1}",
                                      title, seeders)
                        continue

                    size = convert_size(cells[labels.index('Size')].get_text(strip=True)) or -1

                    pubdate_raw = cells[1].get_text().replace('Last', '1').replace('Yesterday', '24 hours')
                    pubdate = self.parse_pubdate(pubdate_raw, human_time=True)

                    item = {
                        'title': title,
                        'link': download_url,
                        'size': size,
                        'seeders': seeders,
                        'leechers': leechers,
<<<<<<< HEAD
                        'pubdate': None,
                        'detail_url': detail_url
=======
                        'pubdate': pubdate,
>>>>>>> ebdacab6
                    }
                    if mode != 'RSS':
                        log.debug('Found result: {0} with {1} seeders and {2} leechers',
                                  title, seeders, leechers)

                    items.append(item)
                except (AttributeError, TypeError, KeyError, ValueError, IndexError):
                    log.error('Failed parsing provider. Traceback: {0!r}',
                              traceback.format_exc())

        return items


provider = LimeTorrentsProvider()<|MERGE_RESOLUTION|>--- conflicted
+++ resolved
@@ -183,12 +183,8 @@
                         'size': size,
                         'seeders': seeders,
                         'leechers': leechers,
-<<<<<<< HEAD
-                        'pubdate': None,
+                        'pubdate': pubdate,
                         'detail_url': detail_url
-=======
-                        'pubdate': pubdate,
->>>>>>> ebdacab6
                     }
                     if mode != 'RSS':
                         log.debug('Found result: {0} with {1} seeders and {2} leechers',
