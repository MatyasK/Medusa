--- conflicted
+++ resolved
@@ -42,11 +42,8 @@
 cache = make_region()
 memory_cache = make_region()
 recommended_series_cache = make_region()
-<<<<<<< HEAD
-=======
 # Some of the show titles that are used as keys, contain unicode encoded characters. We need to encode them to
 # bytestrings to be able to use them as keys in dogpile.
->>>>>>> d63285f9
 anidb_cache = make_region()
 
 
@@ -78,15 +75,9 @@
 
     # anidb (adba) series cache
     anidb_cache.configure('dogpile.cache.dbm',
-<<<<<<< HEAD
-                    expiration_time=timedelta(days=3),
-                    arguments={'filename': os.path.join(cache_dir, 'anidb.dbm'),
-                               'lock_factory': MutexLock})
-=======
                           expiration_time=timedelta(days=3),
                           arguments={'filename': os.path.join(cache_dir, 'anidb.dbm'),
                                      'lock_factory': MutexLock})
->>>>>>> d63285f9
 
 
 def fallback():
