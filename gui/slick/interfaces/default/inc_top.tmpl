--- conflicted
+++ resolved
@@ -126,11 +126,8 @@
                 \$("#SubMenu a:contains('Notification')").addClass('btn').html('<span class="ui-icon ui-icon-note pull-left"></span> Notifications');
                 \$("#SubMenu a:contains('Update show in KODI')").addClass('btn').html('<span class="submenu-icon-kodi pull-left"></span> Update show in KODI');
                 \$("#SubMenu a[href$='/home/updateKODI/']").addClass('btn').html('<span class="submenu-icon-kodi pull-left"></span> Update KODI');
-<<<<<<< HEAD
-=======
                 \$("#SubMenu a:contains('Update show in Emby')").addClass('btn').html('<span class="ui-icon ui-icon-refresh pull-left"></span> Update show in Emby');
                 \$("#SubMenu a[href$='/home/updateEMBY/']").addClass('btn').html('<span class="ui-icon ui-icon-refresh pull-left"></span> Update Emby');
->>>>>>> 4752a70c
                 \$("#SubMenu a:contains('Pause')").addClass('btn').html('<span class="ui-icon ui-icon-pause pull-left"></span> Pause');
                 \$("#SubMenu a:contains('Resume')").addClass('btn').html('<span class="ui-icon ui-icon-play pull-left"></span> Resume');
 
@@ -198,12 +195,9 @@
                             #if $sickbeard.USE_KODI and $sickbeard.KODI_HOST != "":
                                 <li><a href="$sbRoot/home/updateKODI/"><i class="menu-icon-kodi"></i>&nbsp;Update KODI</a></li>
                             #end if
-<<<<<<< HEAD
-=======
                             #if $sickbeard.USE_EMBY and $sickbeard.EMBY_HOST != "" and $sickbeard.EMBY_APIKEY != "":
                                 <li><a href="$sbRoot/home/updateEMBY/"><i class="menu-icon-backlog-view"></i>&nbsp;Update Emby</a></li>
                             #end if
->>>>>>> 4752a70c
                             #if $sickbeard.USE_TORRENTS and $sickbeard.TORRENT_METHOD != 'blackhole' \
                             and ($sickbeard.ENABLE_HTTPS and $sickbeard.TORRENT_HOST[:5] == 'https' \
                             or not $sickbeard.ENABLE_HTTPS and $sickbeard.TORRENT_HOST[:5] == 'http:'):
