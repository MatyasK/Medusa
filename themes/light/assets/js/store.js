/* globals Vue */
const Puex = window.puex.default;
const VueNativeSock = window.VueNativeSock.default;
const displayNotification = window.displayNotification;

Vue.use(Puex);

// These are used for mutation names
// There are no naming conventions so try and match
// similarly to what we already use when adding new ones.
const mutationTypes = {
    LOGIN_PENDING: '🔒 Login Pending',
    LOGIN_SUCCESS: '🔒 ✅ Login Successful',
    LOGIN_FAILED: '🔒 ❌ Login Failed',
    LOGOUT: '🔒 Logout',
    REFRESH_TOKEN: '🔒 Refresh Token',
    REMOVE_AUTH_ERROR: '🔒 Remove Auth Error',
    SOCKET_ONOPEN: 'SOCKET_ONOPEN',
    SOCKET_ONCLOSE: 'SOCKET_ONCLOSE',
    SOCKET_ONERROR: 'SOCKET_ONERROR',
    SOCKET_ONMESSAGE: 'SOCKET_ONMESSAGE',
    SOCKET_RECONNECT: 'SOCKET_RECONNECT',
    SOCKET_RECONNECT_ERROR: 'SOCKET_RECONNECT_ERROR',
    NOTIFICATIONS_ENABLED: '🔔 Notifications Enabled',
    NOTIFICATIONS_DISABLED: '🔔 Notifications Disabled',
    ADD_CONFIG: '⚙️ Global config added to store',
    ADD_SHOW: '📺 Show added to store'
};

// This will be moved up later on
// once we move mutationTypes to a seperate file.
const {
    LOGIN_PENDING,
    LOGIN_SUCCESS,
    LOGIN_FAILED,
    LOGOUT,
    REFRESH_TOKEN,
    REMOVE_AUTH_ERROR,
    SOCKET_ONOPEN,
    SOCKET_ONCLOSE,
    SOCKET_ONERROR,
    SOCKET_ONMESSAGE,
    SOCKET_RECONNECT,
    SOCKET_RECONNECT_ERROR,
    NOTIFICATIONS_ENABLED,
    NOTIFICATIONS_DISABLED,
    ADD_CONFIG,
    ADD_SHOW
} = mutationTypes;

const store = new Puex({
    state: {
        // Websocket
        socket: {
            isConnected: false,
            // Current message
            message: '',
            // Delivered messages for this session
            messages: [],
            reconnectError: false
        },
        notifications: {
            enabled: true
        },
        qualities: {},
        statuses: {},
        // Main config
        config: {
            wikiUrl: null,
            localUser: null,
            posterSortdir: null,
            locale: null,
            themeName: null,
            selectedRootIndex: null,
            webRoot: null,
            namingForceFolders: null,
            cacheDir: null,
            databaseVersion: null,
            programDir: null,
            animeSplitHomeInTabs: null,
            layout: {
                show: {
                    allSeasons: null
                }
            },
            dbPath: null,
            nzb: null,
            configFile: null,
            fanartBackground: null,
            trimZero: null,
            animeSplitHome: null,
            branch: null,
            commitHash: null,
            indexers: null,
            sourceUrl: null,
            rootDirs: null,
            fanartBackgroundOpacity: null,
            appArgs: null,
            emby: {},
            logDir: null,
            sortArticle: null,
            timePreset: null,
            plex: {},
            subtitles: {
                enabled: null
            },
            fuzzyDating: null,
            backlogOverview: null,
            posterSortby: null,
            kodi: {},
            sslVersion: null,
            pythonVersion: null,
            comingEpsSort: null,
            githubUrl: null,
            datePreset: null,
            subtitlesMulti: null,
            os: null,
            anonRedirect: null,
            torrents: null
        },
        // Loaded show list
        // New shows can be added via
        // $store.dispatch('getShow', { indexer, id });
        shows: [],
        // We use this so we can fallback to a
        // default object that resides in the shows array
        defaults: {
            show: {
                id: {
                    tvdb: null,
                    slug: null
                },
                rating: {
                    imdb: {
                        rating: null,
                        votes: null
                    }
                },
                country_codes: [], // eslint-disable-line camelcase
                network: null,
                airs: null,
                config: {
                    qualities: null,
                    defaultEpisodeStatus: null,
                    dvdOrder: null,
                    seasonFolders: null,
                    scene: null,
                    sports: null,
                    paused: null,
                    location: null,
                    airByDate: null,
                    release: null,
                    aliases: null,
                    subtitlesEnabled: null,
                    anime: null
                }
            }
        }
    },
    // The only place the state should be updated is here
    // Please add new mutations in the same order as the mutatinType list
    mutations: {
        [LOGIN_PENDING]() {},
        [LOGIN_SUCCESS]() {},
        [LOGIN_FAILED]() {},
        [LOGOUT]() {},
        [REFRESH_TOKEN]() {},
        [REMOVE_AUTH_ERROR]() {},
        [SOCKET_ONOPEN](state) {
            state.socket.isConnected = true;
        },
        [SOCKET_ONCLOSE](state) {
            state.socket.isConnected = false;
        },
        [SOCKET_ONERROR](state, event) {
            console.error(state, event);
        },
        // Default handler called for all websocket methods
        [SOCKET_ONMESSAGE](state, message) {
            const { data, event } = message;
            const { body, hash, type, title } = data;

            // Set the current message
            state.socket.message = message;

            // Show the notification to the user
            if (event === 'notification') {
                displayNotification(type, title, body, hash);
            } else {
                displayNotification('info', '', message);
            }

            // Save it so we can look it up later
            const existingMessage = state.socket.messages.filter(message => message.hash === hash);
            if (existingMessage.length === 1) {
                state.socket.messages[state.socket.messages.indexOf(existingMessage)] = message;
            } else {
                state.socket.messages.push(message);
            }
        },
        // Mutations for websocket reconnect methods
        [SOCKET_RECONNECT](state, count) {
            console.info(state, count);
        },
        [SOCKET_RECONNECT_ERROR](state) {
            state.socket.reconnectError = true;

            const title = 'Error connecting to websocket';
            let error = '';
            error += 'Please check your network connection. ';
            error += 'If you are using a reverse proxy, please take a look at our wiki for config examples.';

            displayNotification('notice', title, error);
        },
        [NOTIFICATIONS_ENABLED](state) {
            state.notifications.enabled = true;
        },
        [NOTIFICATIONS_DISABLED](state) {
            state.notifications.enabled = false;
        },
        [ADD_CONFIG](state, { section, config }) {
            if (section === 'main') {
                state.config = config;
            }
            if (['qualities', 'statuses'].includes(section)) {
                state[section] = config;
            }
        },
        [ADD_SHOW](state, show) {
            const { shows } = state;
            const showExists = shows.filter(({ id, indexer }) => id[indexer] === show.id[indexer]).length === 1;
            if (showExists) {
                state.shows[shows.indexOf(showExists)] = show;
            } else {
                state.shows.push(show);
            }
        }
    },
    // Add all blocking code here
    // No actions should write to the store
    // Please use store.commit to fire off a mutation that'll update the store
    actions: {
<<<<<<< HEAD
        getConfig(context, section) {
            return api.get('/config/' + (section || '')).then(res => {
                if (!section) {
                    const config = res.data;
                    return store.commit(ADD_CONFIG, { section, config });
                }
                Object.keys(res.data).forEach(section => {
                    const config = res.data[section];
                    store.commit(ADD_CONFIG, { section, config });
                });
=======
        getConfig() {
            return api.get('/config/main').then(res => {
                store.commit(ADD_CONFIG, res.data);
>>>>>>> 2809aa47
            });
        },
        getShow(context, { indexer, id }) {
            return api.get('/series/' + indexer + id).then(res => {
                store.commit(ADD_SHOW, res.data);
            });
        },
        getShows(context, shows) {
            const { dispatch } = store;

            // If no shows are provided get all of them
            if (!shows) {
                return api.get('/series?limit=1000').then(res => {
                    const shows = res.data;
                    return shows.forEach(show => {
                        store.commit(ADD_SHOW, show);
                    });
                });
            }

            return shows.forEach(show => dispatch('getShow', show));
        },
        testNotifications() {
            return displayNotification('error', 'test', 'test<br><i class="test-class">hello <b>world</b></i><ul><li>item 1</li><li>item 2</li></ul>', 'notification-test--');
        },
        setLayout(context, { page, layout }) {
            return api.patch('config/main', {
                layout: {
                    [page]: layout
                }
            // }).then(setTimeout(() => dispatch('getConfig'), 500));
            // For now we reload the page since the layouts use python still
            }).then(location.reload());
        }
    },
    // @TODO Add logging here
    plugins: []
});

const websocketUrl = (() => {
    const proto = window.location.protocol === 'https:' ? 'wss:' : 'ws:';
    const webRoot = apiRoot.replace('/api/v2/', '');
    const WSMessageUrl = '/ui';
    return proto + '//' + window.location.hostname + ':' + window.location.port + webRoot + '/ws' + WSMessageUrl;
})();

Vue.use(VueNativeSock, websocketUrl, {
    store,
    format: 'json',
    reconnection: true, // (Boolean) whether to reconnect automatically (false)
    reconnectionAttempts: 2, // (Number) number of reconnection attempts before giving up (Infinity),
    reconnectionDelay: 1000 // (Number) how long to initially wait before attempting a new (1000)
});

window.store = store;<|MERGE_RESOLUTION|>--- conflicted
+++ resolved
@@ -240,7 +240,6 @@
     // No actions should write to the store
     // Please use store.commit to fire off a mutation that'll update the store
     actions: {
-<<<<<<< HEAD
         getConfig(context, section) {
             return api.get('/config/' + (section || '')).then(res => {
                 if (!section) {
@@ -251,11 +250,6 @@
                     const config = res.data[section];
                     store.commit(ADD_CONFIG, { section, config });
                 });
-=======
-        getConfig() {
-            return api.get('/config/main').then(res => {
-                store.commit(ADD_CONFIG, res.data);
->>>>>>> 2809aa47
             });
         },
         getShow(context, { indexer, id }) {
