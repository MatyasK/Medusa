<%namespace name="main" file="/layouts/main.mako" />
<script type="text/x-template" id="quality-chooser-template">
    <div id="quality_chooser_wrapper">
        <select v-model.number="selectedQualityPreset" name="quality_preset" class="form-control form-control-inline input-sm">
            <option value="keep" v-if="keep">&lt; Keep &gt;</option>
            <option :value.number="0">Custom</option>
            <option v-for="preset in qualityPresets" :value.number="preset" :style="qualityPresetStrings[preset].endsWith('0p') ? 'padding-left: 15px;' : ''">{{qualityPresetStrings[preset]}}</option>
        </select>
        <div id="customQualityWrapper">
            <div style="padding-left: 0;" v-show="selectedQualityPreset === 0">
                <p><b><strong>Preferred</strong></b> qualities will replace those in <b><strong>allowed</strong></b>, even if they are lower.</p>
                <div style="padding-right: 40px; text-align: left; float: left;">
                    <h5>Allowed</h5>
                    <select v-model="allowedQualities" name="allowed_qualities" multiple="multiple" :size="allowedQualityList.length" class="form-control form-control-inline input-sm">
                        <option v-for="quality in allowedQualityList" :value="quality">{{qualityStrings[quality]}}</option>
                    </select>
                </div>
                <div style="text-align: left; float: left;">
                    <h5>Preferred</h5>
                    <select v-model="preferredQualities" name="preferred_qualities" multiple="multiple" :size="preferredQualityList.length" class="form-control form-control-inline input-sm" :disabled="allowedQualities.length === 0">
                        <option v-for="quality in preferredQualityList" :value="quality">{{qualityStrings[quality]}}</option>
                    </select>
                </div>
            </div>
            <div style="clear:both;"></div>
            ## @TODO: This needs cleaning up. Vue v2.1.0 introduces `v-else-if` which might be useful in this case
            <div v-if="selectedQualityPreset !== 'keep'">
                <div v-if="(allowedQualities.length + preferredQualities.length) >= 1" id="qualityExplanation">
                    <h5><b>Quality setting explanation:</b></h5>
                    <h5 v-if="preferredQualities.length === 0">This will download <b>any</b> of these qualities and then stops searching: <label id="allowedExplanation">{{allowedExplanation.join(', ')}}</label></h5>
                    <template v-else>
                    <h5>Downloads <b>any</b> of these qualities: <label id="allowedPreferredExplanation">{{allowedExplanation.join(', ')}}</label></h5>
                    <h5>But it will stop searching when one of these is downloaded:  <label id="preferredExplanation">{{preferredExplanation.join(', ')}}</label></h5>
                    </template>
                </div>
                <div v-else>Please select at least one allowed quality.</div>
            </div>
            <div v-if="seriesSlug && (allowedQualities.length + preferredQualities.length) >= 1">
                <h5 class="red-text" id="backloggedEpisodes" v-html="backloggedEpisodes"></h5>
            </div>
            <div id="archive" v-if="archive">
                <h5>
                    <b>Archive downloaded episodes that are not currently in
                    <a target="_blank" href="manage/backlogOverview/" style="color: blue; text-decoration: underline;">backlog</a>.</b>
                    <br />Avoids unnecessarily increasing your backlog
                    <br />
                </h5>
                <button @click.prevent="archiveEpisodes" :disabled="archiveButton.disabled" class="btn-medusa btn-inline">{{archiveButton.text}}</button>
                <h5>{{archivedStatus}}</h5>
            </div>
        </div>
    </div>
</script>
<%!

    from medusa import app
    from medusa.common import Quality, qualityPresets, qualityPresetStrings
%>
<%
if show is not UNDEFINED:
    __quality = int(show.quality)
else:
    __quality = int(app.QUALITY_DEFAULT)
allowed_qualities, preferred_qualities = Quality.split_quality(__quality)
overall_quality = Quality.combine_qualities(allowed_qualities, preferred_qualities)

<<<<<<< HEAD
=======
def convert(obj):
    ## This converts the keys to strings as keys can't be ints
    if isinstance(obj, dict):
        new_obj = {}
        for key in obj:
            new_obj[str(key)] = obj[key]
        obj = new_obj

    return json.dumps(obj)
>>>>>>> eb52192c
%>
<script>
Vue.component('quality-chooser', {
    template: '#quality-chooser-template',
    props: {
        overallQuality: {
            type: Number,
            // Python conversion
            default: ${overall_quality}
        },
        keep: {
            type: String,
            default: null,
            validator(value) {
                return ['keep', 'show'].includes(value);
            }
        }
    },
    data() {
        // Python conversions
        const qualityPresets = ${main.convert(qualityPresets)};
        return {
            qualityStrings: ${main.convert(Quality.qualityStrings)},
            qualityPresets,
            qualityPresetStrings: ${main.convert(qualityPresetStrings)},

            // JS only
            lock: false,
            unwatchProp: null,

            allowedQualities: [],
            preferredQualities: [],
            seriesSlug: $('#series-slug').attr('value'), // This should be moved to medusa-lib
            selectedQualityPreset: this.keep === 'keep' ? 'keep' : (qualityPresets.includes(this.overallQuality) ? this.overallQuality : 0),
            archive: false,
            archivedStatus: '',
            archiveButton: {
                text: 'Archive episodes',
                disabled: false
            }
        };
    },
    computed: {
        allowedExplanation() {
            const allowed = this.allowedQualities;
            return allowed.map(quality => this.qualityStrings[quality])
        },
        preferredExplanation() {
            const preferred = this.preferredQualities;
            return preferred.map(quality => this.qualityStrings[quality])
        },
        allowedPreferredExplanation() {
            const allowed = this.allowedExplanation;
            const preferred = this.preferredExplanation;
            return allowed.concat(preferred.filter(item => allowed.indexOf(item) < 0))
        },
        allowedQualityList() {
            return Object.keys(this.qualityStrings)
                .filter(val => val > ${Quality.NA});
        },
        preferredQualityList() {
            return Object.keys(this.qualityStrings)
                .filter(val => val > ${Quality.NA});
        }
    },
    asyncComputed: {
        async backloggedEpisodes() {
            // Skip if no seriesSlug as that means were on a addShow page
            if (!this.seriesSlug) return;

            const allowedQualities = this.allowedQualities;
            const preferredQualities = this.preferredQualities;

            // Skip if no qualities are selected
            if (!allowedQualities.length && !preferredQualities.length) return;

            // @TODO: $('#series-slug').attr('value') needs to be replaced with this.series.slug
            const url = 'series/' + this.seriesSlug +
                        '/legacy/backlogged' +
                        '?allowed=' + allowedQualities +
                        '&preferred=' + preferredQualities;
            const response = await api.get(url);
            const newBacklogged = response.data.new;
            const existingBacklogged = response.data.existing;
            const variation = Math.abs(newBacklogged - existingBacklogged);
            let html = 'Current backlog: <b>' + existingBacklogged + '</b> episodes<br>';
            if (newBacklogged === -1 || existingBacklogged === -1) {
                html = 'No qualities selected';
            } else if (newBacklogged === existingBacklogged) {
                html += 'This change won\'t affect your backlogged episodes';
            } else {
                html += '<br />New backlog: <b>' + newBacklogged + '</b> episodes';
                html += '<br /><br />';
                let change = '';
                if (newBacklogged > existingBacklogged) {
                    html += '<b>WARNING</b>: ';
                    change = 'increase';
                    // Only show the archive action div if we have backlog increase
                    this.archive = true;
                } else {
                    change = 'decrease';
                }
                html += 'Backlog will ' + change + ' by <b>' + variation + '</b> episodes.';
            }

            return html;
        }
    },
    created() {
        /**
         * overallQuality property might receive values originating from the API,
         * that are sometimes not avaiable when rendering.
         * @TODO: Maybe we can remove this in the future.
         */
        this.unwatchProp = this.$watch('overallQuality', (newValue, oldValue) => {
            this.unwatchProp();

            this.lock = true;
            this.selectedQualityPreset = this.keep === 'keep' ? 'keep' : (this.qualityPresets.includes(newValue) ? newValue : 0),
            this.setQualityFromPreset(this.selectedQualityPreset, newValue);
            this.$nextTick(() => this.lock = false);
        });
    },
    mounted() {
        this.setQualityFromPreset(this.selectedQualityPreset, this.overallQuality);
    },
    methods: {
        async archiveEpisodes() {
            this.archivedStatus = 'Archiving...';

            const url = 'series/' + this.seriesSlug + '/operation';
            const response = await api.post(url, { type: 'ARCHIVE_EPISODES' });

            if (response.status === 201) {
                this.archivedStatus = 'Successfully archived episodes';
                // @FIXME: This does nothing.
                // Recalculate backlogged episodes after we archive it
                // this.$forceUpdate();
            } else if (response.status === 204) {
                this.archivedStatus = 'No episodes to be archived';
            }
            // Restore button text
            this.archiveButton.text = 'Finished';
            this.archiveButton.disabled = true;
        },
        setQualityFromPreset(preset, oldPreset) {
            // If empty skip
            if (preset === undefined || preset === null) return;

            // If preset is custom set to last preset
            if (parseInt(preset, 10) === 0 || !(this.qualityPresets.includes(preset))) preset = oldPreset;

            // Convert values to unsigned int, and filter selected/prefrred qualities
            this.allowedQualities = Object.keys(this.qualityStrings)
                .map(quality => parseInt(quality, 10))
                .filter(quality => ( (preset & quality) >>> 0 ) > 0);
            this.preferredQualities = Object.keys(this.qualityStrings)
                .map(quality => parseInt(quality, 10))
                .filter(quality => ( (preset & (quality << 16)) >>> 0 ) > 0);
        }
    },
    watch: {
        selectedQualityPreset(preset, oldPreset) {
            this.setQualityFromPreset(preset, oldPreset);
        },
        allowedQualities(newQuality, oldQuality) {
            if (!this.lock) {
                this.$emit('update:quality:allowed', this.allowedQualities.map(quality => parseInt(quality, 10)));
            }
        },
        preferredQualities(newQuality, oldQuality) {
            if (!this.lock) {
                this.$emit('update:quality:preferred', this.preferredQualities.map(quality => parseInt(quality, 10)));
            }
        }
    }
});
</script><|MERGE_RESOLUTION|>--- conflicted
+++ resolved
@@ -1,4 +1,3 @@
-<%namespace name="main" file="/layouts/main.mako" />
 <script type="text/x-template" id="quality-chooser-template">
     <div id="quality_chooser_wrapper">
         <select v-model.number="selectedQualityPreset" name="quality_preset" class="form-control form-control-inline input-sm">
@@ -52,7 +51,7 @@
     </div>
 </script>
 <%!
-
+    import json
     from medusa import app
     from medusa.common import Quality, qualityPresets, qualityPresetStrings
 %>
@@ -64,8 +63,6 @@
 allowed_qualities, preferred_qualities = Quality.split_quality(__quality)
 overall_quality = Quality.combine_qualities(allowed_qualities, preferred_qualities)
 
-<<<<<<< HEAD
-=======
 def convert(obj):
     ## This converts the keys to strings as keys can't be ints
     if isinstance(obj, dict):
@@ -75,7 +72,6 @@
         obj = new_obj
 
     return json.dumps(obj)
->>>>>>> eb52192c
 %>
 <script>
 Vue.component('quality-chooser', {
@@ -96,11 +92,11 @@
     },
     data() {
         // Python conversions
-        const qualityPresets = ${main.convert(qualityPresets)};
+        const qualityPresets = ${convert(qualityPresets)};
         return {
-            qualityStrings: ${main.convert(Quality.qualityStrings)},
+            qualityStrings: ${convert(Quality.qualityStrings)},
             qualityPresets,
-            qualityPresetStrings: ${main.convert(qualityPresetStrings)},
+            qualityPresetStrings: ${convert(qualityPresetStrings)},
 
             // JS only
             lock: false,
