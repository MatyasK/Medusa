--- conflicted
+++ resolved
@@ -1,19 +1,8 @@
 import VueRouter from 'vue-router';
 
-<<<<<<< HEAD
-const AddRecommended = () => import('./components/add-recommended.vue');
-const AddShows = () => import('./components/add-shows.vue');
-const Config = () => import('./components/config.vue');
-const ConfigPostProcessing = () => import('./components/config-post-processing.vue');
-const DisplayShow = () => import('./components/display-show.vue');
-const IRC = () => import('./components/irc.vue');
-const Login = () => import('./components/login.vue');
-const NotFound = () => import('./components/http/404.vue');
-=======
 const showSubMenu = function() {
     const { $route, $store } = this;
     const { config, notifiers } = $store.state;
->>>>>>> 0d814bd7
 
     const indexerName = $route.params.indexer || $route.query.indexername;
     const showId = $route.params.id || $route.query.seriesid;
@@ -105,15 +94,10 @@
     path: '/home/displayShow',
     name: 'show',
     meta: {
-<<<<<<< HEAD
-        topMenu: 'home'
-    },
-    component: DisplayShow
-=======
         topMenu: 'home',
         subMenu: showSubMenu
-    }
->>>>>>> 0d814bd7
+    },
+    component: () => import('./components/display-show.vue');
 }, {
     path: '/home/snatchSelection',
     name: 'snatchSelection',
