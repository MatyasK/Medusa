--- conflicted
+++ resolved
@@ -172,19 +172,7 @@
                                     <p>Currently the effective list is: {{ effectiveRequired }}</p>
                                 </config-toggle-slider>
 
-<<<<<<< HEAD
-                                <!-- <config-template label-for="SceneName" label="Scene Exception">
-                                    <select-list
-                                        :list-items="show.config.aliases.map(alias => alias.seriesName)"
-                                        @change="onChangeAliases"
-                                    />
-                                    <p>This will affect episode search on NZB and torrent providers. This list appends to the original show name.</p>
-                                </config-template> -->
-
-                                <config-template label-for="SceneName" label="Scene Exception">
-=======
                                 <config-template label-for="scene_exceptions" label="Scene Exception">
->>>>>>> 7aac365f
                                     <config-scene-exceptions v-bind="{ show, exceptions: show.config.aliases }" />
                                 </config-template>
 
@@ -478,20 +466,6 @@
         onChangeRequiredWords(items) {
             this.show.config.release.requiredWords = items.map(item => item.value);
         },
-<<<<<<< HEAD
-        // onChangeAliases(items) {
-        //     const { indexers, show } = this;
-        //     this.show.config.aliases = items.map(item => {
-        //         return {
-        //             seriesName: item.value,
-        //             indexer: indexers.indexers[show.indexer].id,
-        //             season: -1,
-        //             seriesId: show.id[show.indexer]
-        //         };
-        //     });
-        // },
-=======
->>>>>>> 7aac365f
         onChangeReleaseGroupsAnime(groupNames) {
             this.show.config.release.whitelist = groupNames.whitelist;
             this.show.config.release.blacklist = groupNames.blacklist;
