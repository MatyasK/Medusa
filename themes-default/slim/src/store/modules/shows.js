import Vue from 'vue';

import { api } from '../../api';
<<<<<<< HEAD
import { ADD_SHOW,
    ADD_SHOW_CONFIG_TEMPLATE,
=======
import {
    ADD_SHOW,
    ADD_SHOW_QUEUE_ITEM,
    ADD_SHOW_CONFIG,
    ADD_SHOWS,
>>>>>>> d1c4d6fe
    ADD_SHOW_EPISODE,
    ADD_SHOW_SCENE_EXCEPTION,
    REMOVE_SHOW_SCENE_EXCEPTION
} from '../mutation-types';

/**
 * @typedef {object} ShowIdentifier
 * @property {string} indexer The indexer name (e.g. `tvdb`)
 * @property {number} id The show ID on the indexer (e.g. `12345`)
 */

const state = {
    shows: [],
    currentShow: {
        indexer: null,
        id: null
    },
    loading: {
        total: null,
        current: null,
        display: false,
        finished: false
    },
    queueitems: []
};

const mutations = {
    [ADD_SHOW](state, show) {
        const existingShow = state.shows.find(({ id, indexer }) => Number(show.id[show.indexer]) === Number(id[indexer]));

        if (!existingShow) {
            console.debug(`Adding ${show.title || show.indexer + String(show.id)} as it wasn't found in the shows array`, show);
            state.shows.push(show);
            return;
        }

        // Merge new show object over old one
        // this allows detailed queries to update the record
        // without the non-detailed removing the extra data
        console.debug(`Found ${show.title || show.indexer + String(show.id)} in shows array attempting merge`);
        const newShow = {
            ...existingShow,
            ...show
        };

        // Update state
        Vue.set(state.shows, state.shows.indexOf(existingShow), newShow);
        console.debug(`Merged ${newShow.title || newShow.indexer + String(newShow.id)}`, newShow);
    },
    [ADD_SHOWS](state, shows) {
        // Quick check on duplicate shows.
        const newShows = shows.filter(newShow => {
            return !state.shows.find(
                ({ id, indexer }) => Number(newShow.id[newShow.indexer]) === Number(id[indexer]) && newShow.indexer === indexer
            );
        });

        Vue.set(state, 'shows', [...state.shows, ...newShows]);
        console.debug(`Added ${shows.length} shows to store`);
    },
    [ADD_SHOW_CONFIG](state, { show, config }) {
        const existingShow = state.shows.find(({ id, indexer }) => Number(show.id[show.indexer]) === Number(id[indexer]));
        existingShow.config = { ...existingShow.config, ...config };
    },
    currentShow(state, { indexer, id }) {
        state.currentShow.indexer = indexer;
        state.currentShow.id = id;
    },
    setLoadingTotal(state, total) {
        state.loading.total = total;
    },
    setLoadingCurrent(state, current) {
        state.loading.current = current;
    },
    updateLoadingCurrent(state, current) {
        state.loading.current += current;
    },
    setLoadingDisplay(state, display) {
        state.loading.display = display;
    },
    setLoadingFinished(state, finished) {
        state.loading.finished = finished;
    },
    [ADD_SHOW_EPISODE](state, { show, episodes }) {
        // Creating a new show object (from the state one) as we want to trigger a store update
        const newShow = Object.assign({}, state.shows.find(({ id, indexer }) => Number(show.id[show.indexer]) === Number(id[indexer])));

        if (!newShow.seasons) {
            newShow.seasons = [];
        }

        // Recreate an Array with season objects, with each season having an episodes array.
        // This format is used by vue-good-table (displayShow).
        episodes.forEach(episode => {
            const existingSeason = newShow.seasons.find(season => season.season === episode.season);

            if (existingSeason) {
                const foundIndex = existingSeason.episodes.findIndex(element => element.slug === episode.slug);
                if (foundIndex === -1) {
                    existingSeason.episodes.push(episode);
                } else {
                    existingSeason.episodes.splice(foundIndex, 1, episode);
                }
            } else {
                const newSeason = {
                    season: episode.season,
                    episodes: [],
                    html: false,
                    mode: 'span',
                    label: 1
                };
                newShow.seasons.push(newSeason);
                newSeason.episodes.push(episode);
            }
        });

        // Update state
        const existingShow = state.shows.find(({ id, indexer }) => Number(show.id[show.indexer]) === Number(id[indexer]));
        Vue.set(state.shows, state.shows.indexOf(existingShow), newShow);
        console.log(`Storing episodes for show ${newShow.title} seasons: ${[...new Set(episodes.map(episode => episode.season))].join(', ')}`);
    },
    [ADD_SHOW_SCENE_EXCEPTION](state, { show, exception }) {
        // Get current show object
        const currentShow = Object.assign({}, state.shows.find(({ id, indexer }) => Number(show.id[show.indexer]) === Number(id[indexer])));

        if (currentShow.config.aliases.find(e => e.title === exception.title && e.season === exception.season)) {
            console.warn(`Can't add exception ${exception.title} with season ${exception.season} to show ${currentShow.title} as it already exists.`);
            return;
        }

        currentShow.config.aliases.push(exception);
    },
    [REMOVE_SHOW_SCENE_EXCEPTION](state, { show, exception }) {
        // Get current show object
        const currentShow = Object.assign({}, state.shows.find(({ id, indexer }) => Number(show.id[show.indexer]) === Number(id[indexer])));

        if (!currentShow.config.aliases.find(e => e.title === exception.title && e.season === exception.season)) {
            console.warn(`Can't remove exception ${exception.title} with season ${exception.season} to show ${currentShow.title} as it does not exist.`);
            return;
        }

        currentShow.config.aliases.splice(currentShow.config.aliases.indexOf(exception), 1);
    },
<<<<<<< HEAD
    [ADD_SHOW_CONFIG_TEMPLATE](state, { show, template }) {
        // Get current show object
        const currentShow = Object.assign({}, state.shows.find(({ id, indexer }) => Number(show.id[show.indexer]) === Number(id[indexer])));

        if (currentShow.config.searchTemplates.find(t => t.template === template.pattern)) {
            console.warn(`Can't add template (${template.pattern} to show ${currentShow.title} as it already exists.`);
            return;
        }

        currentShow.config.searchTemplates.push(template);
=======
    [ADD_SHOW_QUEUE_ITEM](state, queueItem) {
        const existingQueueItem = state.queueitems.find(item => item.identifier === queueItem.identifier);

        if (existingQueueItem) {
            Vue.set(state.queueitems, state.queueitems.indexOf(existingQueueItem), { ...existingQueueItem, ...queueItem });
        } else {
            Vue.set(state.queueitems, state.queueitems.length, queueItem);
        }
>>>>>>> d1c4d6fe
    }

};

const getters = {
    getShowById: state => {
        /**
         * Get a show from the loaded shows state, identified by show ID and indexer name.
         *
         * @param {ShowIdentifier} show Show identifiers.
         * @returns {object|undefined} Show object or undefined if not found.
         */
        const getShowById = ({ id, indexer }) => state.shows.find(show => Number(show.id[indexer]) === Number(id));
        return getShowById;
    },
    getShowByTitle: state => title => state.shows.find(show => show.title === title),
    getSeason: state => ({ showSlug, season }) => {
        const show = state.shows.find(show => show.id.slug === showSlug);
        return show && show.seasons ? show.seasons[season] : undefined;
    },
    getEpisode: state => ({ showSlug, season, episode }) => {
        const show = state.shows.find(show => show.id.slug === showSlug);
        return show && show.seasons && show.seasons.find(s => s.season === season) ? show.seasons.find(s => s.season === season).episodes.find(ep => ep.episode === episode) : undefined;
    },
    getCurrentShow: (state, getters, rootState) => {
        return state.shows.find(show => Number(show.id[state.currentShow.indexer]) === Number(state.currentShow.id)) || rootState.defaults.show;
    },
    showsWithStats: (state, getters, rootState) => {
        if (!state.shows) {
            return [];
        }

        return state.shows.map(show => {
            let showStats = rootState.stats.show.stats.find(stat => stat.indexerId === getters.indexerNameToId(show.indexer) && stat.seriesId === show.id[show.indexer]);
            const newLine = '\u000D';
            let text = 'Unaired';
            let title = '';

            if (!showStats) {
                showStats = {
                    epDownloaded: 0,
                    epSnatched: 0,
                    epTotal: 0,
                    seriesSize: 0
                };
            }

            if (showStats.epTotal >= 1) {
                text = showStats.epDownloaded;
                title = `Downloaded: ${showStats.epDownloaded}`;

                if (showStats.epSnatched) {
                    text += `+${showStats.epSnatched}`;
                    title += `${newLine}Snatched: ${showStats.epSnatched}`;
                }

                text += ` / ${showStats.epTotal}`;
                title += `${newLine}Total: ${showStats.epTotal}`;
            }

            show.stats = {
                episodes: {
                    total: showStats.epTotal,
                    snatched: showStats.epSnatched,
                    downloaded: showStats.epDownloaded,
                    size: showStats.seriesSize
                },
                tooltip: {
                    text,
                    title,
                    percentage: (showStats.epDownloaded * 100) / (showStats.epTotal || 1)
                }
            };
            return show;
        });
    },
    showsInLists: (state, getters, rootState) => {
        const { layout, general } = rootState.config;
        const { show } = layout;
        const { showListOrder } = show;
        const { rootDirs } = general;
        const { selectedRootIndex, local } = layout;
        const { showFilterByName } = local;

        const { showsWithStats } = getters;

        let shows = null;

        // Filter root dirs
        shows = showsWithStats.filter(show => selectedRootIndex === -1 || show.config.location.includes(rootDirs.slice(1)[selectedRootIndex]));

        // Filter by text for the banner, simple and smallposter layouts.
        // The Poster layout uses vue-isotope and this does not respond well to changes to the `list` property.
        if (layout.home !== 'poster') {
            shows = shows.filter(show => show.title.toLowerCase().includes(showFilterByName.toLowerCase()));
        }

        const categorizedShows = showListOrder.filter(
            listTitle => shows.filter(
                show => show.config.showLists.map(
                    list => list.toLowerCase()
                ).includes(listTitle.toLowerCase())
            ).length > 0
        ).map(
            listTitle => ({ listTitle, shows: shows.filter(
                show => show.config.showLists.map(list => list.toLowerCase()).includes(listTitle.toLowerCase())
            ) })
        );

        // Check for shows that are not in any category anymore
        const uncategorizedShows = shows.filter(show => {
            return show.config.showLists.map(item => {
                return showListOrder.map(list => list.toLowerCase()).includes(item.toLowerCase());
            }).every(item => !item);
        });

        if (uncategorizedShows.length > 0) {
            categorizedShows.push({ listTitle: 'uncategorized', shows: uncategorizedShows });
        }

        if (categorizedShows.length === 0 && uncategorizedShows.length === 0) {
            categorizedShows.push({ listTitle: 'Series', shows: [] });
        }

        return categorizedShows;
    }
};

/**
 * An object representing request parameters for getting a show from the API.
 *
 * @typedef {object} ShowGetParameters
 * @property {boolean} detailed Fetch detailed information? (e.g. scene/xem numbering)
 * @property {boolean} episodes Fetch seasons & episodes?
 */

const actions = {
    /**
     * Get show from API and commit it to the store.
     *
     * @param {*} context The store context.
     * @param {ShowIdentifier&ShowGetParameters} parameters Request parameters.
     * @returns {Promise} The API response.
     */
    getShow(context, { indexer, id, detailed, episodes }) {
        return new Promise((resolve, reject) => {
            const { commit } = context;
            const params = {};
            let timeout = 30000;

            if (detailed !== undefined) {
                params.detailed = detailed;
                timeout = 60000;
                timeout = 60000;
            }

            if (episodes !== undefined) {
                params.episodes = episodes;
                timeout = 60000;
            }

            api.get(`/series/${indexer}${id}`, { params, timeout })
                .then(res => {
                    commit(ADD_SHOW, res.data);
                    resolve(res.data);
                })
                .catch(error => {
                    reject(error);
                });
        });
    },
    /**
     * Get episdoes for a specified show from API and commit it to the store.
     *
     * @param {*} context - The store context.
     * @param {ShowParameteres} parameters - Request parameters.
     * @returns {Promise} The API response.
     */
    getEpisodes({ commit, getters }, { indexer, id, season }) {
        return new Promise((resolve, reject) => {
            const { getShowById } = getters;
            const show = getShowById({ id, indexer });

            const limit = 1000;
            const params = {
                limit
            };

            if (season !== undefined) {
                params.season = season;
            }

            // Get episodes
            api.get(`/series/${indexer}${id}/episodes`, { params })
                .then(response => {
                    commit(ADD_SHOW_EPISODE, { show, episodes: response.data });
                    resolve();
                })
                .catch(error => {
                    console.log(`Could not retrieve a episodes for show ${indexer}${id}, error: ${error}`);
                    reject(error);
                });
        });
    },
    /**
     * Get shows from API and commit them to the store.
     *
     * @param {*} context - The store context.
     * @param {(ShowIdentifier&ShowGetParameters)[]} shows Shows to get. If not provided, gets the first 1k shows.
     * @returns {undefined|Promise} undefined if `shows` was provided or the API response if not.
     */
    getShows(context, shows) {
        const { commit, dispatch } = context;

        // If no shows are provided get the first 1000
        if (!shows) {
            // Loading new shows, commit show loading information to state.
            commit('setLoadingTotal', 0);
            commit('setLoadingCurrent', 0);
            commit('setLoadingDisplay', true);

            const limit = 1000;
            const page = 1;
            const params = {
                limit,
                page
            };

            const pageRequests = [];

            // Get first page
            pageRequests.push(api.get('/series', { params })
                .then(response => {
                    commit('setLoadingTotal', Number(response.headers['x-pagination-count']));
                    const totalPages = Number(response.headers['x-pagination-total']);

                    commit(ADD_SHOWS, response.data);

                    commit('updateLoadingCurrent', response.data.length);
                    // Optionally get additional pages

                    for (let page = 2; page <= totalPages; page++) {
                        const newPage = { page };
                        newPage.limit = params.limit;
                        pageRequests.push(api.get('/series', { params: newPage })
                            .then(response => {
                                commit(ADD_SHOWS, response.data);
                                commit('updateLoadingCurrent', response.data.length);
                            }));
                    }
                })
                .catch(() => {
                    console.log('Could not retrieve a list of shows');
                })
            );

            return Promise.all(pageRequests);
        }

        return shows.forEach(show => dispatch('getShow', show));
    },
    setShow(context, { indexer, id, data }) {
        // Update show, updated show will arrive over a WebSocket message
        return api.patch(`series/${indexer}${id}`, data);
    },
    updateShow(context, show) {
        // Update local store
        const { commit } = context;
        return commit(ADD_SHOW, show);
    },
    addSceneException(context, { show, exception }) {
        const { commit } = context;
        commit(ADD_SHOW_SCENE_EXCEPTION, { show, exception });
    },
    removeSceneException(context, { show, exception }) {
        const { commit } = context;
        commit(REMOVE_SHOW_SCENE_EXCEPTION, { show, exception });
    },
<<<<<<< HEAD
    addSearchTemplate(context, { show, template }) {
        const { commit } = context;

        commit(ADD_SHOW_CONFIG_TEMPLATE, { show, template });
        const data = {
            config: {
                searchTemplates: context.getters.getCurrentShow.config.searchTemplates
            }
        };
        return api.patch(`series/${show.indexer}${show.id[show.indexer]}`, data);
=======
    setCurrentShow(context, { indexer, id }) {
        // Set current show
        const { commit } = context;
        return commit('currentShow', { indexer, id });
    },
    setShowConfig(context, { show, config }) {
        const { commit } = context;
        commit(ADD_SHOW_CONFIG, { show, config });
    },
    updateShowQueueItem(context, queueItem) {
        // Update store's search queue item. (provided through websocket)
        const { commit } = context;
        return commit(ADD_SHOW_QUEUE_ITEM, queueItem);
>>>>>>> d1c4d6fe
    }

};

export default {
    state,
    mutations,
    getters,
    actions
};<|MERGE_RESOLUTION|>--- conflicted
+++ resolved
@@ -1,16 +1,12 @@
 import Vue from 'vue';
 
 import { api } from '../../api';
-<<<<<<< HEAD
-import { ADD_SHOW,
-    ADD_SHOW_CONFIG_TEMPLATE,
-=======
 import {
     ADD_SHOW,
     ADD_SHOW_QUEUE_ITEM,
     ADD_SHOW_CONFIG,
     ADD_SHOWS,
->>>>>>> d1c4d6fe
+    ADD_SHOW_CONFIG_TEMPLATE,
     ADD_SHOW_EPISODE,
     ADD_SHOW_SCENE_EXCEPTION,
     REMOVE_SHOW_SCENE_EXCEPTION
@@ -154,18 +150,6 @@
 
         currentShow.config.aliases.splice(currentShow.config.aliases.indexOf(exception), 1);
     },
-<<<<<<< HEAD
-    [ADD_SHOW_CONFIG_TEMPLATE](state, { show, template }) {
-        // Get current show object
-        const currentShow = Object.assign({}, state.shows.find(({ id, indexer }) => Number(show.id[show.indexer]) === Number(id[indexer])));
-
-        if (currentShow.config.searchTemplates.find(t => t.template === template.pattern)) {
-            console.warn(`Can't add template (${template.pattern} to show ${currentShow.title} as it already exists.`);
-            return;
-        }
-
-        currentShow.config.searchTemplates.push(template);
-=======
     [ADD_SHOW_QUEUE_ITEM](state, queueItem) {
         const existingQueueItem = state.queueitems.find(item => item.identifier === queueItem.identifier);
 
@@ -174,7 +158,18 @@
         } else {
             Vue.set(state.queueitems, state.queueitems.length, queueItem);
         }
->>>>>>> d1c4d6fe
+
+    },
+    [ADD_SHOW_CONFIG_TEMPLATE](state, { show, template }) {
+        // Get current show object
+        const currentShow = Object.assign({}, state.shows.find(({ id, indexer }) => Number(show.id[show.indexer]) === Number(id[indexer])));
+
+        if (currentShow.config.searchTemplates.find(t => t.template === template.pattern)) {
+            console.warn(`Can't add template (${template.pattern} to show ${currentShow.title} as it already exists.`);
+            return;
+        }
+
+        currentShow.config.searchTemplates.push(template);
     }
 
 };
@@ -453,7 +448,20 @@
         const { commit } = context;
         commit(REMOVE_SHOW_SCENE_EXCEPTION, { show, exception });
     },
-<<<<<<< HEAD
+    setCurrentShow(context, { indexer, id }) {
+        // Set current show
+        const { commit } = context;
+        return commit('currentShow', { indexer, id });
+    },
+    setShowConfig(context, { show, config }) {
+        const { commit } = context;
+        commit(ADD_SHOW_CONFIG, { show, config });
+    },
+    updateShowQueueItem(context, queueItem) {
+        // Update store's search queue item. (provided through websocket)
+        const { commit } = context;
+        return commit(ADD_SHOW_QUEUE_ITEM, queueItem);
+    },
     addSearchTemplate(context, { show, template }) {
         const { commit } = context;
 
@@ -464,21 +472,6 @@
             }
         };
         return api.patch(`series/${show.indexer}${show.id[show.indexer]}`, data);
-=======
-    setCurrentShow(context, { indexer, id }) {
-        // Set current show
-        const { commit } = context;
-        return commit('currentShow', { indexer, id });
-    },
-    setShowConfig(context, { show, config }) {
-        const { commit } = context;
-        commit(ADD_SHOW_CONFIG, { show, config });
-    },
-    updateShowQueueItem(context, queueItem) {
-        // Update store's search queue item. (provided through websocket)
-        const { commit } = context;
-        return commit(ADD_SHOW_QUEUE_ITEM, queueItem);
->>>>>>> d1c4d6fe
     }
 
 };
