import Vue from 'vue';
<<<<<<< HEAD
import Vuex, {
    mapState
} from 'vuex';
=======
import Vuex from 'vuex';
>>>>>>> 0d814bd7
import VueRouter from 'vue-router';
import AsyncComputed from 'vue-async-computed';
import Snotify from 'vue-snotify';
import store from './store';
import router from './router';
import {
    isDevelopment
} from './utils';
import VModal from 'vue-js-modal';
import VueCookie from 'vue-cookie';
import Tooltip from 'vue-directive-tooltip';
import 'vue-directive-tooltip/css/index.css';

import {
    AnidbReleaseGroupUi,
    AppHeader,
    AppLink,
    Asset,
    Backstretch,
    Config,
    FileBrowser,
    LanguageSelect,
    NamePattern,
    PlotInfo,
    RootDirs,
    ScrollButtons,
    SelectList,
    Show,
    ShowSelector,
    SubMenu
} from './components';

Vue.config.devtools = true;
Vue.config.performance = true;

Vue.use(Vuex);
Vue.use(VueCookie);
Vue.use(VueRouter);
Vue.use(AsyncComputed);
Vue.use(Snotify);
Vue.use(VModal);
Vue.use(Tooltip);

<<<<<<< HEAD
// Load x-template components
window.components.forEach(component => {
    if (isDevelopment) {
        console.debug(`Registering ${component.name}`);
    }

    Vue.component(component.name, component);
});

=======
>>>>>>> 0d814bd7
// Global components
const globalComponents = [
    AnidbReleaseGroupUi,
    AppHeader,
    AppLink,
    Asset,
    Backstretch,
    Config,
    FileBrowser,
    LanguageSelect,
    NamePattern,
    PlotInfo,
    RootDirs,
    ScrollButtons,
    SelectList,
    Show,
    ShowSelector,
    SubMenu
];

globalComponents.forEach(component => {
    Vue.component(component.name, component);
});

// Load x-template components
window.components.forEach(component => {
    // Skip already registered components
    if (!Object.keys(Vue.options.components).includes(component.name)) {
        if (isDevelopment) {
            console.debug(`Registering ${component.name}`);
        }
        Vue.component(component.name, component);
    }
});

const app = new Vue({
    name: 'App',
    store,
    router,
    components: {},
    data() {
        return {
            globalLoading: false,
            pageComponent: false
        };
    },
    mounted() {
        if (isDevelopment) {
            console.log('App Mounted!');
        }

        if (!document.location.pathname.includes('/login')) {
<<<<<<< HEAD
            const {
                $store
            } = this;
            $store.dispatch('login', {
                username: window.username
            });
            $store.dispatch('getConfig');

            if (isDevelopment) {
                console.log('App Loaded!');
            }
=======
            const { $store } = this;
            Promise.all([
                $store.dispatch('login', { username: window.username }),
                $store.dispatch('getConfig')
            ]).then(([_, config]) => {
                if (isDevelopment) {
                    console.log('App Loaded!');
                }
                // Legacy - send config.main to jQuery (received by index.js)
                const event = new CustomEvent('medusa-config-loaded', { detail: config.main });
                window.dispatchEvent(event);
            }).catch(error => {
                console.debug(error);
                alert('Unable to connect to Medusa!'); // eslint-disable-line no-alert
            });
>>>>>>> 0d814bd7
        }
    }
}).$mount('#vue-wrap');

export default app;<|MERGE_RESOLUTION|>--- conflicted
+++ resolved
@@ -1,11 +1,5 @@
 import Vue from 'vue';
-<<<<<<< HEAD
-import Vuex, {
-    mapState
-} from 'vuex';
-=======
 import Vuex from 'vuex';
->>>>>>> 0d814bd7
 import VueRouter from 'vue-router';
 import AsyncComputed from 'vue-async-computed';
 import Snotify from 'vue-snotify';
@@ -49,18 +43,6 @@
 Vue.use(VModal);
 Vue.use(Tooltip);
 
-<<<<<<< HEAD
-// Load x-template components
-window.components.forEach(component => {
-    if (isDevelopment) {
-        console.debug(`Registering ${component.name}`);
-    }
-
-    Vue.component(component.name, component);
-});
-
-=======
->>>>>>> 0d814bd7
 // Global components
 const globalComponents = [
     AnidbReleaseGroupUi,
@@ -113,19 +95,6 @@
         }
 
         if (!document.location.pathname.includes('/login')) {
-<<<<<<< HEAD
-            const {
-                $store
-            } = this;
-            $store.dispatch('login', {
-                username: window.username
-            });
-            $store.dispatch('getConfig');
-
-            if (isDevelopment) {
-                console.log('App Loaded!');
-            }
-=======
             const { $store } = this;
             Promise.all([
                 $store.dispatch('login', { username: window.username }),
@@ -141,7 +110,6 @@
                 console.debug(error);
                 alert('Unable to connect to Medusa!'); // eslint-disable-line no-alert
             });
->>>>>>> 0d814bd7
         }
     }
 }).$mount('#vue-wrap');
