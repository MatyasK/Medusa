# Author: Nic Wolfe <nic@wolfeden.ca>
# URL: http://code.google.com/p/sickbeard/
#
# This file is part of SickRage.
#
# SickRage is free software: you can redistribute it and/or modify
# it under the terms of the GNU General Public License as published by
# the Free Software Foundation, either version 3 of the License, or
# (at your option) any later version.
#
# SickRage is distributed in the hope that it will be useful,
# but WITHOUT ANY WARRANTY; without even the implied warranty of
# MERCHANTABILITY or FITNESS FOR A PARTICULAR PURPOSE.  See the
# GNU General Public License for more details.
#
# You should have received a copy of the GNU General Public License
# along with SickRage.  If not, see <http://www.gnu.org/licenses/>.

import os.path
import datetime
import re
import urlparse
import sickbeard

from sickbeard import encodingKludge as ek
from sickbeard import helpers
from sickbeard import logger
from sickbeard import naming
from sickbeard import db

naming_ep_type = ("%(seasonnumber)dx%(episodenumber)02d",
                  "s%(seasonnumber)02de%(episodenumber)02d",
                  "S%(seasonnumber)02dE%(episodenumber)02d",
                  "%(seasonnumber)02dx%(episodenumber)02d")

sports_ep_type = ("%(seasonnumber)dx%(episodenumber)02d",
                  "s%(seasonnumber)02de%(episodenumber)02d",
                  "S%(seasonnumber)02dE%(episodenumber)02d",
                  "%(seasonnumber)02dx%(episodenumber)02d")

naming_ep_type_text = ("1x02", "s01e02", "S01E02", "01x02")

naming_multi_ep_type = {0: ["-%(episodenumber)02d"] * len(naming_ep_type),
                        1: [" - " + x for x in naming_ep_type],
                        2: [x + "%(episodenumber)02d" for x in ("x", "e", "E", "x")]}
naming_multi_ep_type_text = ("extend", "duplicate", "repeat")

naming_sep_type = (" - ", " ")
naming_sep_type_text = (" - ", "space")


def change_HTTPS_CERT(https_cert):
    if https_cert == '':
        sickbeard.HTTPS_CERT = ''
        return True

    if os.path.normpath(sickbeard.HTTPS_CERT) != os.path.normpath(https_cert):
        if helpers.makeDir(os.path.dirname(os.path.abspath(https_cert))):
            sickbeard.HTTPS_CERT = os.path.normpath(https_cert)
            logger.log(u"Changed https cert path to " + https_cert)
        else:
            return False

    return True


def change_HTTPS_KEY(https_key):
    if https_key == '':
        sickbeard.HTTPS_KEY = ''
        return True

    if os.path.normpath(sickbeard.HTTPS_KEY) != os.path.normpath(https_key):
        if helpers.makeDir(os.path.dirname(os.path.abspath(https_key))):
            sickbeard.HTTPS_KEY = os.path.normpath(https_key)
            logger.log(u"Changed https key path to " + https_key)
        else:
            return False

    return True


def change_LOG_DIR(log_dir, web_log):
    log_dir_changed = False
    abs_log_dir = os.path.normpath(os.path.join(sickbeard.DATA_DIR, log_dir))
    web_log_value = checkbox_to_value(web_log)

    if os.path.normpath(sickbeard.LOG_DIR) != abs_log_dir:
        if helpers.makeDir(abs_log_dir):
            sickbeard.ACTUAL_LOG_DIR = os.path.normpath(log_dir)
            sickbeard.LOG_DIR = abs_log_dir

            logger.initLogging()
            logger.log(u"Initialized new log file in " + sickbeard.LOG_DIR)
            log_dir_changed = True

        else:
            return False

    if sickbeard.WEB_LOG != web_log_value or log_dir_changed == True:
        sickbeard.WEB_LOG = web_log_value

    return True


def change_NZB_DIR(nzb_dir):
    if nzb_dir == '':
        sickbeard.NZB_DIR = ''
        return True

    if os.path.normpath(sickbeard.NZB_DIR) != os.path.normpath(nzb_dir):
        if helpers.makeDir(nzb_dir):
            sickbeard.NZB_DIR = os.path.normpath(nzb_dir)
            logger.log(u"Changed NZB folder to " + nzb_dir)
        else:
            return False

    return True


def change_TORRENT_DIR(torrent_dir):
    if torrent_dir == '':
        sickbeard.TORRENT_DIR = ''
        return True

    if os.path.normpath(sickbeard.TORRENT_DIR) != os.path.normpath(torrent_dir):
        if helpers.makeDir(torrent_dir):
            sickbeard.TORRENT_DIR = os.path.normpath(torrent_dir)
            logger.log(u"Changed torrent folder to " + torrent_dir)
        else:
            return False

    return True


def change_TV_DOWNLOAD_DIR(tv_download_dir):
    if tv_download_dir == '':
        sickbeard.TV_DOWNLOAD_DIR = ''
        return True

    if os.path.normpath(sickbeard.TV_DOWNLOAD_DIR) != os.path.normpath(tv_download_dir):
        if helpers.makeDir(tv_download_dir):
            sickbeard.TV_DOWNLOAD_DIR = os.path.normpath(tv_download_dir)
            logger.log(u"Changed TV download folder to " + tv_download_dir)
        else:
            return False

    return True


def change_AUTOPOSTPROCESSER_FREQUENCY(freq):
    sickbeard.AUTOPOSTPROCESSER_FREQUENCY = to_int(freq, default=sickbeard.DEFAULT_AUTOPOSTPROCESSER_FREQUENCY)

    if sickbeard.AUTOPOSTPROCESSER_FREQUENCY < sickbeard.MIN_AUTOPOSTPROCESSER_FREQUENCY:
        sickbeard.AUTOPOSTPROCESSER_FREQUENCY = sickbeard.MIN_AUTOPOSTPROCESSER_FREQUENCY

    sickbeard.autoPostProcesserScheduler.cycleTime = datetime.timedelta(minutes=sickbeard.AUTOPOSTPROCESSER_FREQUENCY)

def change_DAILYSEARCH_FREQUENCY(freq):
    sickbeard.DAILYSEARCH_FREQUENCY = to_int(freq, default=sickbeard.DEFAULT_DAILYSEARCH_FREQUENCY)

    if sickbeard.DAILYSEARCH_FREQUENCY < sickbeard.MIN_DAILYSEARCH_FREQUENCY:
        sickbeard.DAILYSEARCH_FREQUENCY = sickbeard.MIN_DAILYSEARCH_FREQUENCY

    sickbeard.dailySearchScheduler.cycleTime = datetime.timedelta(minutes=sickbeard.DAILYSEARCH_FREQUENCY)

def change_BACKLOG_FREQUENCY(freq):
    sickbeard.BACKLOG_FREQUENCY = to_int(freq, default=sickbeard.DEFAULT_BACKLOG_FREQUENCY)

    sickbeard.MIN_BACKLOG_FREQUENCY = sickbeard.get_backlog_cycle_time()
    if sickbeard.BACKLOG_FREQUENCY < sickbeard.MIN_BACKLOG_FREQUENCY:
        sickbeard.BACKLOG_FREQUENCY = sickbeard.MIN_BACKLOG_FREQUENCY

    sickbeard.backlogSearchScheduler.cycleTime = datetime.timedelta(minutes=sickbeard.BACKLOG_FREQUENCY)

def change_UPDATE_FREQUENCY(freq):
    sickbeard.UPDATE_FREQUENCY = to_int(freq, default=sickbeard.DEFAULT_UPDATE_FREQUENCY)

    if sickbeard.UPDATE_FREQUENCY < sickbeard.MIN_UPDATE_FREQUENCY:
        sickbeard.UPDATE_FREQUENCY = sickbeard.MIN_UPDATE_FREQUENCY

    sickbeard.versionCheckScheduler.cycleTime = datetime.timedelta(hours=sickbeard.UPDATE_FREQUENCY)

def change_VERSION_NOTIFY(version_notify):
    oldSetting = sickbeard.VERSION_NOTIFY

    sickbeard.VERSION_NOTIFY = version_notify

    if not version_notify:
        sickbeard.NEWEST_VERSION_STRING = None

    if oldSetting == False and version_notify == True:
        sickbeard.versionCheckScheduler.action.run()  # @UndefinedVariable

def change_DOWNLOAD_PROPERS(download_propers):
    if sickbeard.DOWNLOAD_PROPERS == download_propers:
        return

    sickbeard.DOWNLOAD_PROPERS = download_propers
    if sickbeard.DOWNLOAD_PROPERS:
        sickbeard.properFinderScheduler.start()
    else:
        sickbeard.properFinderScheduler.stop.set()
        logger.log(u"Waiting for the PROPERFINDER thread to exit")
        try:
            sickbeard.properFinderScheduler.join(10)
        except:
            pass

def change_USE_TRAKT(use_trakt):
    if sickbeard.USE_TRAKT == use_trakt:
        return

    sickbeard.USE_TRAKT = use_trakt
    if sickbeard.USE_TRAKT:
        sickbeard.traktCheckerScheduler.start()
    else:
        sickbeard.traktCheckerScheduler.stop.set()
        logger.log(u"Waiting for the TRAKTCHECKER thread to exit")
        try:
            sickbeard.traktCheckerScheduler.join(10)
        except:
            pass

def change_USE_SUBTITLES(use_subtitles):
    if sickbeard.USE_SUBTITLES == use_subtitles:
        return

    sickbeard.USE_SUBTITLES = use_subtitles
    if sickbeard.USE_SUBTITLES:
        sickbeard.subtitlesFinderScheduler.start()
    else:
        sickbeard.subtitlesFinderScheduler.stop.set()
        logger.log(u"Waiting for the SUBTITLESFINDER thread to exit")
        try:
            sickbeard.subtitlesFinderScheduler.join(10)
        except:
            pass

def CheckSection(CFG, sec):
    """ Check if INI section exists, if not create it """
    try:
        CFG[sec]
        return True
    except:
        CFG[sec] = {}
        return False


def checkbox_to_value(option, value_on=1, value_off=0):
    """
    Turns checkbox option 'on' or 'true' to value_on (1)
    any other value returns value_off (0)
    """

    if type(option) is list:
        option = option[-1]

    if option == 'on' or option == 'true':
        return value_on

    return value_off


def clean_host(host, default_port=None):
    """
    Returns host or host:port or empty string from a given url or host
    If no port is found and default_port is given use host:default_port
    """

    host = host.strip()

    if host:

        match_host_port = re.search(r'(?:http.*://)?(?P<host>[^:/]+).?(?P<port>[0-9]*).*', host)

        cleaned_host = match_host_port.group('host')
        cleaned_port = match_host_port.group('port')

        if cleaned_host:

            if cleaned_port:
                host = cleaned_host + ':' + cleaned_port

            elif default_port:
                host = cleaned_host + ':' + str(default_port)

            else:
                host = cleaned_host

        else:
            host = ''

    return host


def clean_hosts(hosts, default_port=None):
    cleaned_hosts = []

    for cur_host in [x.strip() for x in hosts.split(",")]:
        if cur_host:
            cleaned_host = clean_host(cur_host, default_port)
            if cleaned_host:
                cleaned_hosts.append(cleaned_host)

    if cleaned_hosts:
        cleaned_hosts = ",".join(cleaned_hosts)

    else:
        cleaned_hosts = ''

    return cleaned_hosts


def clean_url(url):
    """
    Returns an cleaned url starting with a scheme and folder with trailing /
    or an empty string
    """

    if url and url.strip():

        url = url.strip()

        if '://' not in url:
            url = '//' + url

        scheme, netloc, path, query, fragment = urlparse.urlsplit(url, 'http')

        if not path.endswith('/'):
            basename, ext = ek.ek(os.path.splitext, ek.ek(os.path.basename, path))  # @UnusedVariable
            if not ext:
                path = path + '/'

        cleaned_url = urlparse.urlunsplit((scheme, netloc, path, query, fragment))

    else:
        cleaned_url = ''

    return cleaned_url


def to_int(val, default=0):
    """ Return int value of val or default on error """

    try:
        val = int(val)
    except:
        val = default

    return val


################################################################################
# Check_setting_int                                                            #
################################################################################
def minimax(val, default, low, high):
    """ Return value forced within range """

    val = to_int(val, default=default)

    if val < low:
        return low
    if val > high:
        return high

    return val


################################################################################
# Check_setting_int                                                            #
################################################################################
def check_setting_int(config, cfg_name, item_name, def_val, silent=True):
    try:
        my_val = int(config[cfg_name][item_name])
        if str(my_val) == str(None):
            raise
    except:
        my_val = def_val
        try:
            config[cfg_name][item_name] = my_val
        except:
            config[cfg_name] = {}
            config[cfg_name][item_name] = my_val

    if not silent:
        logger.log(item_name + " -> " + str(my_val), logger.DEBUG)

    return my_val


################################################################################
# Check_setting_float                                                          #
################################################################################
def check_setting_float(config, cfg_name, item_name, def_val, silent=True):
    try:
        my_val = float(config[cfg_name][item_name])
        if str(my_val) == str(None):
            raise
    except:
        my_val = def_val
        try:
            config[cfg_name][item_name] = my_val
        except:
            config[cfg_name] = {}
            config[cfg_name][item_name] = my_val

    if not silent:
        logger.log(item_name + " -> " + str(my_val), logger.DEBUG)

    return my_val


################################################################################
# Check_setting_str                                                            #
################################################################################
def check_setting_str(config, cfg_name, item_name, def_val, silent=True, censor_log=False):
    # For passwords you must include the word `password` in the item_name and add `helpers.encrypt(ITEM_NAME, ENCRYPTION_VERSION)` in save_config()
    if bool(item_name.find('password') + 1):
        log = False
        encryption_version = sickbeard.ENCRYPTION_VERSION
    else:
        encryption_version = 0

    try:
        my_val = helpers.decrypt(config[cfg_name][item_name], encryption_version)
        if str(my_val) == str(None):
            raise
    except:
        my_val = def_val
        try:
            config[cfg_name][item_name] = helpers.encrypt(my_val, encryption_version)
        except:
            config[cfg_name] = {}
            config[cfg_name][item_name] = helpers.encrypt(my_val, encryption_version)

    if censor_log or (cfg_name, item_name) in logger.censoredItems.items():
        logger.censoredItems[cfg_name, item_name] = my_val

    if not silent:
        logger.log(item_name + " -> " + str(my_val), logger.DEBUG)

    return my_val

class ConfigMigrator():
    def __init__(self, config_obj):
        """
        Initializes a config migrator that can take the config from the version indicated in the config
        file up to the version required by SB
        """

        self.config_obj = config_obj

        # check the version of the config
        self.config_version = check_setting_int(config_obj, 'General', 'config_version', sickbeard.CONFIG_VERSION)
        self.expected_config_version = sickbeard.CONFIG_VERSION
        self.migration_names = {1: 'Custom naming',
                                2: 'Sync backup number with version number',
                                3: 'Rename omgwtfnzb variables',
                                4: 'Add newznab catIDs',
                                5: 'Metadata update',
                                6: 'Convert from XBMC to XBMC variables'
        }

    def migrate_config(self):
        """
        Calls each successive migration until the config is the same version as SB expects
        """

        if self.config_version > self.expected_config_version:
            logger.log_error_and_exit(u"Your config version (" + str(
                self.config_version) + ") has been incremented past what this version of SickRage supports (" + str(
                self.expected_config_version) + ").\n" + \
                                      "If you have used other forks or a newer version of SickRage, your config file may be unusable due to their modifications.")

        sickbeard.CONFIG_VERSION = self.config_version

        while self.config_version < self.expected_config_version:
            next_version = self.config_version + 1

            if next_version in self.migration_names:
                migration_name = ': ' + self.migration_names[next_version]
            else:
                migration_name = ''

            logger.log(u"Backing up config before upgrade")
            if not helpers.backupVersionedFile(sickbeard.CONFIG_FILE, self.config_version):
                logger.log_error_and_exit(u"Config backup failed, abort upgrading config")
            else:
                logger.log(u"Proceeding with upgrade")

            # do the                                                                                                migration, expect a method named _migrate_v<num>
            logger.log(u"Migrating config up to version " + str(next_version) + migration_name)
            getattr(self, '_migrate_v' + str(next_version))()
            self.config_version = next_version

            # save new config after migration
            sickbeard.CONFIG_VERSION = self.config_version
            logger.log(u"Saving config file to disk")
            sickbeard.save_config()

    # Migration v1: Custom naming
    def _migrate_v1(self):
        """
        Reads in the old naming settings from your config and generates a new config template from them.
        """

        sickbeard.NAMING_PATTERN = self._name_to_pattern()
        logger.log("Based on your old settings I'm setting your new naming pattern to: " + sickbeard.NAMING_PATTERN)

        sickbeard.NAMING_CUSTOM_ABD = bool(check_setting_int(self.config_obj, 'General', 'naming_dates', 0))

        if sickbeard.NAMING_CUSTOM_ABD:
            sickbeard.NAMING_ABD_PATTERN = self._name_to_pattern(True)
            logger.log("Adding a custom air-by-date naming pattern to your config: " + sickbeard.NAMING_ABD_PATTERN)
        else:
            sickbeard.NAMING_ABD_PATTERN = naming.name_abd_presets[0]

        sickbeard.NAMING_MULTI_EP = int(check_setting_int(self.config_obj, 'General', 'naming_multi_ep_type', 1))

        # see if any of their shows used season folders
        myDB = db.DBConnection()
        season_folder_shows = myDB.select("SELECT * FROM tv_shows WHERE flatten_folders = 0")

        # if any shows had season folders on then prepend season folder to the pattern
        if season_folder_shows:

            old_season_format = check_setting_str(self.config_obj, 'General', 'season_folders_format', 'Season %02d')

            if old_season_format:
                try:
                    new_season_format = old_season_format % 9
                    new_season_format = str(new_season_format).replace('09', '%0S')
                    new_season_format = new_season_format.replace('9', '%S')

                    logger.log(
                        u"Changed season folder format from " + old_season_format + " to " + new_season_format + ", prepending it to your naming config")
                    sickbeard.NAMING_PATTERN = new_season_format + os.sep + sickbeard.NAMING_PATTERN

                except (TypeError, ValueError):
                    logger.log(u"Can't change " + old_season_format + " to new season format", logger.ERROR)

        # if no shows had it on then don't flatten any shows and don't put season folders in the config
        else:

            logger.log(u"No shows were using season folders before so I'm disabling flattening on all shows")

            # don't flatten any shows at all
            myDB.action("UPDATE tv_shows SET flatten_folders = 0")

        sickbeard.NAMING_FORCE_FOLDERS = naming.check_force_season_folders()

    def _name_to_pattern(self, abd=False):

        # get the old settings from the file
        use_periods = bool(check_setting_int(self.config_obj, 'General', 'naming_use_periods', 0))
        ep_type = check_setting_int(self.config_obj, 'General', 'naming_ep_type', 0)
        sep_type = check_setting_int(self.config_obj, 'General', 'naming_sep_type', 0)
        use_quality = bool(check_setting_int(self.config_obj, 'General', 'naming_quality', 0))

        use_show_name = bool(check_setting_int(self.config_obj, 'General', 'naming_show_name', 1))
        use_ep_name = bool(check_setting_int(self.config_obj, 'General', 'naming_ep_name', 1))

        # make the presets into templates
        naming_ep_type = ("%Sx%0E",
                          "s%0Se%0E",
                          "S%0SE%0E",
                          "%0Sx%0E")
        naming_sep_type = (" - ", " ")

        # set up our data to use
        if use_periods:
            show_name = '%S.N'
            ep_name = '%E.N'
            ep_quality = '%Q.N'
            abd_string = '%A.D'
        else:
            show_name = '%SN'
            ep_name = '%EN'
            ep_quality = '%QN'
            abd_string = '%A-D'

        if abd:
            ep_string = abd_string
        else:
            ep_string = naming_ep_type[ep_type]

        finalName = ""

        # start with the show name
        if use_show_name:
            finalName += show_name + naming_sep_type[sep_type]

        # add the season/ep stuff
        finalName += ep_string

        # add the episode name
        if use_ep_name:
            finalName += naming_sep_type[sep_type] + ep_name

        # add the quality
        if use_quality:
            finalName += naming_sep_type[sep_type] + ep_quality

        if use_periods:
            finalName = re.sub("\s+", ".", finalName)

        return finalName

    # Migration v2: Dummy migration to sync backup number with config version number
    def _migrate_v2(self):
        return

    # Migration v2: Rename omgwtfnzb variables
    def _migrate_v3(self):
        """
        Reads in the old naming settings from your config and generates a new config template from them.
        """
        # get the old settings from the file and store them in the new variable names
        sickbeard.OMGWTFNZBS_USERNAME = check_setting_str(self.config_obj, 'omgwtfnzbs', 'omgwtfnzbs_uid', '')
        sickbeard.OMGWTFNZBS_APIKEY = check_setting_str(self.config_obj, 'omgwtfnzbs', 'omgwtfnzbs_key', '')

    # Migration v4: Add default newznab catIDs
    def _migrate_v4(self):
        """ Update newznab providers so that the category IDs can be set independently via the config """

        new_newznab_data = []
        old_newznab_data = check_setting_str(self.config_obj, 'Newznab', 'newznab_data', '')

        if old_newznab_data:
            old_newznab_data_list = old_newznab_data.split("!!!")

            for cur_provider_data in old_newznab_data_list:
                try:
                    name, url, key, enabled = cur_provider_data.split("|")
                except ValueError:
                    logger.log(u"Skipping Newznab provider string: '" + cur_provider_data + "', incorrect format",
                               logger.ERROR)
                    continue

                if name == 'Sick Beard Index':
                    key = '0'

                if name == 'NZBs.org':
                    catIDs = '5030,5040,5060,5070,5090'
                else:
                    catIDs = '5030,5040,5060'

                cur_provider_data_list = [name, url, key, catIDs, enabled]
                new_newznab_data.append("|".join(cur_provider_data_list))

            sickbeard.NEWZNAB_DATA = "!!!".join(new_newznab_data)

    # Migration v5: Metadata upgrade
    def _migrate_v5(self):
        """ Updates metadata values to the new format """

        """ Quick overview of what the upgrade does:

        new | old | description (new)
        ----+-----+--------------------
          1 |  1  | show metadata
          2 |  2  | episode metadata
          3 |  4  | show fanart
          4 |  3  | show poster
          5 |  -  | show banner
          6 |  5  | episode thumb
          7 |  6  | season poster
          8 |  -  | season banner
          9 |  -  | season all poster
         10 |  -  | season all banner

        Note that the ini places start at 1 while the list index starts at 0.
        old format: 0|0|0|0|0|0 -- 6 places
        new format: 0|0|0|0|0|0|0|0|0|0 -- 10 places

        Drop the use of use_banner option.
        Migrate the poster override to just using the banner option (applies to xbmc only).
        """

        metadata_xbmc = check_setting_str(self.config_obj, 'General', 'metadata_xbmc', '0|0|0|0|0|0')
        metadata_xbmc_12plus = check_setting_str(self.config_obj, 'General', 'metadata_xbmc_12plus', '0|0|0|0|0|0')
        metadata_mediabrowser = check_setting_str(self.config_obj, 'General', 'metadata_mediabrowser', '0|0|0|0|0|0')
        metadata_ps3 = check_setting_str(self.config_obj, 'General', 'metadata_ps3', '0|0|0|0|0|0')
        metadata_wdtv = check_setting_str(self.config_obj, 'General', 'metadata_wdtv', '0|0|0|0|0|0')
        metadata_tivo = check_setting_str(self.config_obj, 'General', 'metadata_tivo', '0|0|0|0|0|0')
        metadata_mede8er = check_setting_str(self.config_obj, 'General', 'metadata_mede8er', '0|0|0|0|0|0')

        use_banner = bool(check_setting_int(self.config_obj, 'General', 'use_banner', 0))

        def _migrate_metadata(metadata, metadata_name, use_banner):
            cur_metadata = metadata.split('|')
            # if target has the old number of values, do upgrade
            if len(cur_metadata) == 6:
                logger.log(u"Upgrading " + metadata_name + " metadata, old value: " + metadata)
                cur_metadata.insert(4, '0')
                cur_metadata.append('0')
                cur_metadata.append('0')
                cur_metadata.append('0')
                # swap show fanart, show poster
                cur_metadata[3], cur_metadata[2] = cur_metadata[2], cur_metadata[3]
                # if user was using use_banner to override the poster, instead enable the banner option and deactivate poster
                if metadata_name == 'XBMC' and use_banner:
                    cur_metadata[4], cur_metadata[3] = cur_metadata[3], '0'
                # write new format
                metadata = '|'.join(cur_metadata)
                logger.log(u"Upgrading " + metadata_name + " metadata, new value: " + metadata)

            elif len(cur_metadata) == 10:

                metadata = '|'.join(cur_metadata)
                logger.log(u"Keeping " + metadata_name + " metadata, value: " + metadata)

            else:
                logger.log(u"Skipping " + metadata_name + " metadata: '" + metadata + "', incorrect format",
                           logger.ERROR)
                metadata = '0|0|0|0|0|0|0|0|0|0'
                logger.log(u"Setting " + metadata_name + " metadata, new value: " + metadata)

            return metadata

        sickbeard.METADATA_XBMC = _migrate_metadata(metadata_xbmc, 'XBMC', use_banner)
        sickbeard.METADATA_XBMC_12PLUS = _migrate_metadata(metadata_xbmc_12plus, 'XBMC 12+', use_banner)
        sickbeard.METADATA_MEDIABROWSER = _migrate_metadata(metadata_mediabrowser, 'MediaBrowser', use_banner)
        sickbeard.METADATA_PS3 = _migrate_metadata(metadata_ps3, 'PS3', use_banner)
        sickbeard.METADATA_WDTV = _migrate_metadata(metadata_wdtv, 'WDTV', use_banner)
        sickbeard.METADATA_TIVO = _migrate_metadata(metadata_tivo, 'TIVO', use_banner)
        sickbeard.METADATA_MEDE8ER = _migrate_metadata(metadata_mede8er, 'Mede8er', use_banner)

    # Migration v6: Convert from XBMC to KODI variables
    def _migrate_v6(self):
        sickbeard.USE_KODI = bool(check_setting_int(self.config_obj, 'XBMC', 'use_xbmc', 0))
        sickbeard.KODI_ALWAYS_ON = bool(check_setting_int(self.config_obj, 'XBMC', 'xbmc_always_on', 1))
        sickbeard.KODI_NOTIFY_ONSNATCH = bool(check_setting_int(self.config_obj, 'XBMC', 'xbmc_notify_onsnatch', 0))
        sickbeard.KODI_NOTIFY_ONDOWNLOAD = bool(check_setting_int(self.config_obj, 'XBMC', 'xbmc_notify_ondownload', 0))
        sickbeard.KODI_NOTIFY_ONSUBTITLEDOWNLOAD = bool(check_setting_int(self.config_obj, 'XBMC', 'xbmc_notify_onsubtitledownload', 0))
        sickbeard.KODI_UPDATE_LIBRARY = bool(check_setting_int(self.config_obj, 'XBMC', 'xbmc_update_library', 0))
        sickbeard.KODI_UPDATE_FULL = bool(check_setting_int(self.config_obj, 'XBMC', 'xbmc_update_full', 0))
        sickbeard.KODI_UPDATE_ONLYFIRST = bool(check_setting_int(self.config_obj, 'XBMC', 'xbmc_update_onlyfirst', 0))
        sickbeard.KODI_HOST = check_setting_str(self.config_obj, 'XBMC', 'xbmc_host', '')
        sickbeard.KODI_USERNAME = check_setting_str(self.config_obj, 'XBMC', 'xbmc_username', '', censor_log=True)
<<<<<<< HEAD
        sickbeard.KODI_PASSWORD = check_setting_str(self.config_obj, 'XBMC', 'xbmc_password', '', censor_log=True)
        sickbeard.METADATA_KODI = check_setting_str(self.config_obj, 'General', 'metadata_xbmc', '0|0|0|0|0|0|0|0|0|0')
        sickbeard.METADATA_KODI_12PLUS = check_setting_str(self.config_obj, 'General', 'metadata_xbmc_12plus', '0|0|0|0|0|0|0|0|0|0')
=======
        sickbeard.KODI_PASSWORD = check_setting_str(self.config_obj, 'XBMC', 'xbmc_password', '', censor_log=True)
>>>>>>> 52cccb0a
<|MERGE_RESOLUTION|>--- conflicted
+++ resolved
@@ -458,7 +458,7 @@
                                 3: 'Rename omgwtfnzb variables',
                                 4: 'Add newznab catIDs',
                                 5: 'Metadata update',
-                                6: 'Convert from XBMC to XBMC variables'
+                                6: 'Convert from XBMC to new KODI variables'
         }
 
     def migrate_config(self):
@@ -738,10 +738,6 @@
         sickbeard.KODI_UPDATE_ONLYFIRST = bool(check_setting_int(self.config_obj, 'XBMC', 'xbmc_update_onlyfirst', 0))
         sickbeard.KODI_HOST = check_setting_str(self.config_obj, 'XBMC', 'xbmc_host', '')
         sickbeard.KODI_USERNAME = check_setting_str(self.config_obj, 'XBMC', 'xbmc_username', '', censor_log=True)
-<<<<<<< HEAD
         sickbeard.KODI_PASSWORD = check_setting_str(self.config_obj, 'XBMC', 'xbmc_password', '', censor_log=True)
         sickbeard.METADATA_KODI = check_setting_str(self.config_obj, 'General', 'metadata_xbmc', '0|0|0|0|0|0|0|0|0|0')
         sickbeard.METADATA_KODI_12PLUS = check_setting_str(self.config_obj, 'General', 'metadata_xbmc_12plus', '0|0|0|0|0|0|0|0|0|0')
-=======
-        sickbeard.KODI_PASSWORD = check_setting_str(self.config_obj, 'XBMC', 'xbmc_password', '', censor_log=True)
->>>>>>> 52cccb0a
