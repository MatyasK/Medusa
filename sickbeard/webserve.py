# Author: Nic Wolfe <nic@wolfeden.ca>
# URL: http://code.google.com/p/sickbeard/
#
# This file is part of SickRage.
#
# SickRage is free software: you can redistribute it and/or modify
# it under the terms of the GNU General Public License as published by
# the Free Software Foundation, either version 3 of the License, or
# (at your option) any later version.
#
# SickRage is distributed in the hope that it will be useful,
# but WITHOUT ANY WARRANTY; without even the implied warranty of
# MERCHANTABILITY or FITNESS FOR A PARTICULAR PURPOSE.  See the
# GNU General Public License for more details.
#
# You should have received a copy of the GNU General Public License
# along with SickRage.  If not, see <http://www.gnu.org/licenses/>.

import traceback
import os
import time
import urllib
import re
import datetime
import codecs

import sickbeard
from sickbeard import config, sab
from sickbeard import clients
from sickbeard import history, notifiers, processTV
from sickbeard import ui
from sickbeard import logger, helpers, exceptions, classes, db, scheduler, showUpdater
from sickbeard import encodingKludge as ek
from sickbeard import search_queue
from sickbeard import image_cache
from sickbeard import naming
from sickbeard import scene_exceptions
from sickbeard import subtitles
from sickbeard import network_timezones
from sickbeard import sbdatetime
from sickbeard.providers import newznab, rsstorrent
from sickbeard.common import Quality, Overview, statusStrings, qualityPresetStrings, cpu_presets
from sickbeard.common import SNATCHED, UNAIRED, IGNORED, ARCHIVED, WANTED, FAILED, SKIPPED
from sickbeard.common import SD, HD720p, HD1080p
from sickbeard.exceptions import ex
from sickbeard.blackandwhitelist import BlackAndWhiteList, short_group_names
from sickbeard.scene_exceptions import get_scene_exceptions
from sickbeard.browser import foldersAtPath
from sickbeard.scene_numbering import get_scene_numbering, set_scene_numbering, get_scene_numbering_for_show, \
    get_xem_numbering_for_show, get_scene_absolute_numbering_for_show, get_xem_absolute_numbering_for_show, \
    get_scene_absolute_numbering

from dateutil import tz, parser as dateutil_parser
from unrar2 import RarFile
import adba, subliminal
from libtrakt import TraktAPI
from libtrakt.exceptions import traktException
from versionChecker import CheckVersion

import requests
import markdown2

try:
    import json
except ImportError:
    import simplejson as json

try:
    import xml.etree.cElementTree as etree
except ImportError:
    import xml.etree.ElementTree as etree

from mako.template import Template as MakoTemplate
from mako.lookup import TemplateLookup

from tornado.routes import route
from tornado.web import RequestHandler, HTTPError, authenticated, asynchronous
from tornado.gen import coroutine
from tornado.ioloop import IOLoop
from tornado.concurrent import run_on_executor
from concurrent.futures import ThreadPoolExecutor

route_locks = {}

mako_path = mako_cache = mako_lookup = None

class _setupLookup():
    def __init__(self, *args, **kwargs):
        global mako_path
        global mako_cache
        global mako_lookup

        if not mako_path:
            mako_path = os.path.join(sickbeard.PROG_DIR, "gui/" + sickbeard.GUI_NAME + "/interfaces/default/")
        if not mako_cache:
            mako_cache = os.path.join(sickbeard.CACHE_DIR, 'mako')
        if not mako_lookup:
            mako_lookup = TemplateLookup(directories=[mako_path], module_directory=mako_cache, format_exceptions=True)

class PageTemplate(MakoTemplate):
    def __init__(self, rh, file, *args, **kwargs):
        _setupLookup()
        kwargs['filename'] = os.path.join(mako_path, file)
        kwargs['module_directory'] = mako_cache
        kwargs['lookup'] = mako_lookup
        kwargs['format_exceptions'] = True

        super(PageTemplate, self).__init__(*args, **kwargs)

        self.arguments = {}

        self.arguments['sbRoot'] = sickbeard.WEB_ROOT
        self.arguments['sbHttpPort'] = sickbeard.WEB_PORT
        self.arguments['sbHttpsPort'] = sickbeard.WEB_PORT
        self.arguments['sbHttpsEnabled'] = sickbeard.ENABLE_HTTPS
        self.arguments['sbHandleReverseProxy'] = sickbeard.HANDLE_REVERSE_PROXY
        self.arguments['sbThemeName'] = sickbeard.THEME_NAME
        self.arguments['sbDefaultPage'] = sickbeard.DEFAULT_PAGE
        self.arguments['sbLogin'] = rh.get_current_user()

        if rh.request.headers['Host'][0] == '[':
            self.arguments['sbHost'] = re.match("^\[.*\]", rh.request.headers['Host'], re.X | re.M | re.S).group(0)
        else:
            self.arguments['sbHost'] = re.match("^[^:]+", rh.request.headers['Host'], re.X | re.M | re.S).group(0)

        if "X-Forwarded-Host" in rh.request.headers:
            self.arguments['sbHost'] = rh.request.headers['X-Forwarded-Host']
        if "X-Forwarded-Port" in rh.request.headers:
            sbHttpPort = rh.request.headers['X-Forwarded-Port']
            self.arguments['sbHttpsPort'] = sbHttpPort
        if "X-Forwarded-Proto" in rh.request.headers:
            self.arguments['sbHttpsEnabled'] = True if rh.request.headers['X-Forwarded-Proto'] == 'https' else False

        logPageTitle = 'Logs &amp; Errors'
        if len(classes.ErrorViewer.errors):
            logPageTitle += ' (' + str(len(classes.ErrorViewer.errors)) + ')'
        self.arguments['logPageTitle'] = logPageTitle
        self.arguments['sbPID'] = str(sickbeard.PID)
        self.arguments['menu'] = [
            {'title': 'Home', 'key': 'home'},
            {'title': 'Coming Episodes', 'key': 'comingEpisodes'},
            {'title': 'History', 'key': 'history'},
            {'title': 'Manage', 'key': 'manage'},
            {'title': 'Config', 'key': 'config'},
            {'title': logPageTitle, 'key': 'errorlogs'},
        ]

        self.arguments['title'] = "FixME"
        self.arguments['header'] = "FixME"
        self.arguments['topmenu'] = "FixME"

    def render(self, *args, **kwargs):
        for key in self.arguments:
            if key not in kwargs:
                kwargs[key] = self.arguments[key]

        return super(PageTemplate, self).render(*args, **kwargs)

class BaseHandler(RequestHandler):
    def __init__(self, *args, **kwargs):
        super(BaseHandler, self).__init__(*args, **kwargs)

    def set_default_headers(self):
        self.set_header('Cache-Control', 'no-store, no-cache, must-revalidate, max-age=0')

    def write_error(self, status_code, **kwargs):
        # handle 404 http errors
        if status_code == 404:
            url = self.request.uri
            if sickbeard.WEB_ROOT and self.request.uri.startswith(sickbeard.WEB_ROOT):
                url = url[len(sickbeard.WEB_ROOT) + 1:]

            if url[:3] != 'api':
                return self.redirect('/')
            else:
                self.finish('Wrong API key used')

        elif self.settings.get("debug") and "exc_info" in kwargs:
            exc_info = kwargs["exc_info"]
            trace_info = ''.join(["%s<br/>" % line for line in traceback.format_exception(*exc_info)])
            request_info = ''.join(["<strong>%s</strong>: %s<br/>" % (k, self.request.__dict__[k] ) for k in
                                    self.request.__dict__.keys()])
            error = exc_info[1]

            self.set_header('Content-Type', 'text/html')
            self.finish("""<html>
                                 <title>%s</title>
                                 <body>
                                    <h2>Error</h2>
                                    <p>%s</p>
                                    <h2>Traceback</h2>
                                    <p>%s</p>
                                    <h2>Request Info</h2>
                                    <p>%s</p>
                                    <button onclick="window.location='%s/errorlogs/';">View Log(Errors)</button>
                                 </body>
                               </html>""" % (error, error, trace_info, request_info, sickbeard.WEB_ROOT))

    def redirect(self, url, permanent=False, status=None):
        """Sends a redirect to the given (optionally relative) URL.

        ----->>>>> NOTE: Removed self.finish <<<<<-----

        If the ``status`` argument is specified, that value is used as the
        HTTP status code; otherwise either 301 (permanent) or 302
        (temporary) is chosen based on the ``permanent`` argument.
        The default is 302 (temporary).
        """
        import urlparse
        from tornado.escape import utf8
        if not url.startswith(sickbeard.WEB_ROOT):
            url = sickbeard.WEB_ROOT + url

        if self._headers_written:
            raise Exception("Cannot redirect after headers have been written")
        if status is None:
            status = 301 if permanent else 302
        else:
            assert isinstance(status, int) and 300 <= status <= 399
        self.set_status(status)
        self.set_header("Location", urlparse.urljoin(utf8(self.request.uri),
                                                     utf8(url)))

    def get_current_user(self, *args, **kwargs):
        if not isinstance(self, UI) and sickbeard.WEB_USERNAME and sickbeard.WEB_PASSWORD:
            return self.get_secure_cookie('sickrage_user')
        else:
            return True


class WebHandler(BaseHandler):
    def __init__(self, *args, **kwargs):
        super(WebHandler, self).__init__(*args, **kwargs)
        self.io_loop = IOLoop.current()

    executor = ThreadPoolExecutor(50)

    @authenticated
    @coroutine
    def get(self, route, *args, **kwargs):
        try:
            # route -> method obj
            route = route.strip('/').replace('.', '_') or 'index'
            method = getattr(self, route)

            results = yield self.async_call(method)
            self.finish(results)

        except:
            logger.log('Failed doing webui request "%s": %s' % (route, traceback.format_exc()), logger.DEBUG)
            raise HTTPError(404)

    @run_on_executor
    def async_call(self, function):
        try:
            kwargs = self.request.arguments
            for arg, value in kwargs.iteritems():
                if len(value) == 1:
                    kwargs[arg] = value[0]

            result = function(**kwargs)
            return result
        except:
            logger.log('Failed doing webui callback: %s' % (traceback.format_exc()), logger.ERROR)
            raise

    # post uses get method
    post = get


class LoginHandler(BaseHandler):
    def get(self, *args, **kwargs):

        if self.get_current_user():
            self.redirect('/' + sickbeard.DEFAULT_PAGE +'/')
        else:
            t = PageTemplate(rh=self, file="login.mako")
            self.finish(t.render(title="Login", topmenu="login"))

    def post(self, *args, **kwargs):

        api_key = None

        username = sickbeard.WEB_USERNAME
        password = sickbeard.WEB_PASSWORD

        if (self.get_argument('username') == username or not username) \
                and (self.get_argument('password') == password or not password):
            api_key = sickbeard.API_KEY

        if api_key:
            remember_me = int(self.get_argument('remember_me', default=0) or 0)
            self.set_secure_cookie('sickrage_user', api_key, expires_days=30 if remember_me > 0 else None)
            logger.log('User logged into the SickRage web interface', logger.INFO)
        else:
            logger.log('User attempted a failed login to the SickRage web interface from IP: ' + self.request.remote_ip, logger.WARNING)    

        self.redirect('/' + sickbeard.DEFAULT_PAGE +'/')


class LogoutHandler(BaseHandler):
    def get(self, *args, **kwargs):
        self.clear_cookie("sickrage_user")
        self.redirect('/login/')

class KeyHandler(RequestHandler):
    def __init__(self, *args, **kwargs):
        super(KeyHandler, self).__init__(*args, **kwargs)

    def get(self, *args, **kwargs):
        api_key = None

        try:
            username = sickbeard.WEB_USERNAME
            password = sickbeard.WEB_PASSWORD

            if (self.get_argument('u', None) == username or not username) and \
                    (self.get_argument('p', None) == password or not password):
                api_key = sickbeard.API_KEY

            self.finish({'success': api_key is not None, 'api_key': api_key})
        except:
            logger.log('Failed doing key request: %s' % (traceback.format_exc()), logger.ERROR)
            self.finish({'success': False, 'error': 'Failed returning results'})


@route('(.*)(/?)')
class WebRoot(WebHandler):
    def __init__(self, *args, **kwargs):
        super(WebRoot, self).__init__(*args, **kwargs)

    def index(self):
        return self.redirect('/' + sickbeard.DEFAULT_PAGE +'/')

    def robots_txt(self):
        """ Keep web crawlers out """
        self.set_header('Content-Type', 'text/plain')
        return "User-agent: *\nDisallow: /"

    def apibuilder(self):
        t = PageTemplate(rh=self, file="apiBuilder.mako")

        def titler(x):
            return (helpers.remove_article(x), x)[not x or sickbeard.SORT_ARTICLE]

        sortedShowList = sorted(sickbeard.showList, lambda x, y: cmp(titler(x.name), titler(y.name)))

        myDB = db.DBConnection(row_type="dict")

        seasonSQLResults = {}
        episodeSQLResults = {}

        for curShow in sortedShowList:
            seasonSQLResults[curShow.indexerid] = myDB.select(
                "SELECT DISTINCT season FROM tv_episodes WHERE showid = ? ORDER BY season DESC", [curShow.indexerid])

        for curShow in sortedShowList:
            episodeSQLResults[curShow.indexerid] = myDB.select(
                "SELECT DISTINCT season,episode FROM tv_episodes WHERE showid = ? ORDER BY season DESC, episode DESC",
                [curShow.indexerid])

        seasonSQLResults = seasonSQLResults
        episodeSQLResults = episodeSQLResults

        if len(sickbeard.API_KEY) == 32:
            apikey = sickbeard.API_KEY
        else:
            apikey = "api key not generated"

        return t.render(sortedShowList=sortedShowList, seasonSQLResults=seasonSQLResults, episodeSQLResults=episodeSQLResults, apikey=apikey)

    def showPoster(self, show=None, which=None):
        # Redirect initial poster/banner thumb to default images
        if which[0:6] == 'poster':
            default_image_name = 'poster.png'
        elif which[0:6] == 'fanart':
            default_image_name = 'fanart.png'
        else:
            default_image_name = 'banner.png'

        # image_path = ek.ek(os.path.join, sickbeard.PROG_DIR, 'gui', 'slick', 'images', default_image_name)
        static_image_path = os.path.join('/images', default_image_name)
        if show and sickbeard.helpers.findCertainShow(sickbeard.showList, int(show)):
            cache_obj = image_cache.ImageCache()

            image_file_name = None
            if which == 'poster':
                image_file_name = cache_obj.poster_path(show)
            if which == 'poster_thumb' or which == 'small':
                image_file_name = cache_obj.poster_thumb_path(show)
            if which == 'banner':
                image_file_name = cache_obj.banner_path(show)
            if which == 'banner_thumb':
                image_file_name = cache_obj.banner_thumb_path(show)
            if which == 'fanart':
                if not cache_obj.has_fanart(show):
                    cache_obj.fill_cache(sickbeard.helpers.findCertainShow(sickbeard.showList, int(show)))
                image_file_name = cache_obj.fanart_path(show)
                
            if ek.ek(os.path.isfile, image_file_name):
                static_image_path = os.path.normpath(image_file_name.replace(sickbeard.CACHE_DIR, '/cache'))

        static_image_path = static_image_path.replace('\\', '/')
        return self.redirect(static_image_path)

    def showNetworkLogo(self, show=None):
        show = sickbeard.helpers.findCertainShow(sickbeard.showList, int(show))

        if show:
            image_file_name = show.network_logo_name
        else:
            image_file_name = 'nonetwork'

        static_image_path = '%s/images/network/%s.png' % (sickbeard.WEB_ROOT, image_file_name)

        return self.redirect(static_image_path)

    def setHomeLayout(self, layout):

        if layout not in ('poster', 'small', 'banner', 'simple', 'coverflow'):
            layout = 'poster'

        sickbeard.HOME_LAYOUT = layout
        #Dont redirect to default page so user can see new layout
        return self.redirect("/home/")

    def setPosterSortBy(self, sort):

        if sort not in ('name', 'date', 'network', 'progress'):
            sort = 'name'

        sickbeard.POSTER_SORTBY = sort
        sickbeard.save_config()

    def setPosterSortDir(self, direction):

        sickbeard.POSTER_SORTDIR = int(direction)
        sickbeard.save_config()

    def setHistoryLayout(self, layout):

        if layout not in ('compact', 'detailed'):
            layout = 'detailed'

        sickbeard.HISTORY_LAYOUT = layout

        return self.redirect("/history/")

    def setHistoryLimit(self, history_limit):

        if not int(history_limit):
            history_limit = 100

        sickbeard.HISTORY_LIMIT = history_limit

        return self.redirect("/history/")

    def toggleDisplayShowSpecials(self, show):

        sickbeard.DISPLAY_SHOW_SPECIALS = not sickbeard.DISPLAY_SHOW_SPECIALS

        return self.redirect("/home/displayShow?show=" + show)

    def setComingEpsLayout(self, layout):
        if layout not in ('poster', 'banner', 'list', 'calendar'):
            layout = 'banner'

        if layout == 'calendar':
            sickbeard.COMING_EPS_SORT = 'date'

        sickbeard.COMING_EPS_LAYOUT = layout

        return self.redirect("/comingEpisodes/")

    def toggleComingEpsDisplayPaused(self):

        sickbeard.COMING_EPS_DISPLAY_PAUSED = not sickbeard.COMING_EPS_DISPLAY_PAUSED

        return self.redirect("/comingEpisodes/")

    def setComingEpsSort(self, sort):
        if sort not in ('date', 'network', 'show'):
            sort = 'date'

        if sickbeard.COMING_EPS_LAYOUT == 'calendar':
            sort \
                = 'date'

        sickbeard.COMING_EPS_SORT = sort

        return self.redirect("/comingEpisodes/")

    def comingEpisodes(self, layout="None"):

        today1 = datetime.date.today()
        today = today1.toordinal()
        next_week1 = (datetime.date.today() + datetime.timedelta(days=7))
        next_week = next_week1.toordinal()
        recently = (datetime.date.today() - datetime.timedelta(days=sickbeard.COMING_EPS_MISSED_RANGE)).toordinal()

        done_show_list = []
        qualList = Quality.DOWNLOADED + Quality.SNATCHED + [ARCHIVED, IGNORED]

        myDB = db.DBConnection()
        sql_results = myDB.select(
            "SELECT *, tv_shows.status AS show_status FROM tv_episodes, tv_shows WHERE season != 0 AND airdate >= ? AND airdate < ? AND tv_shows.indexer_id = tv_episodes.showid AND tv_episodes.status NOT IN (" + ','.join(
                ['?'] * len(qualList)) + ")", [today, next_week] + qualList)

        for cur_result in sql_results:
            done_show_list.append(int(cur_result["showid"]))

        more_sql_results = myDB.select(
            "SELECT *, tv_shows.status AS show_status FROM tv_episodes outer_eps, tv_shows WHERE season != 0 AND showid NOT IN (" + ','.join(
                ['?'] * len(
                    done_show_list)) + ") AND tv_shows.indexer_id = outer_eps.showid AND airdate = (SELECT airdate FROM tv_episodes inner_eps WHERE inner_eps.season != 0 AND inner_eps.showid = outer_eps.showid AND inner_eps.airdate >= ? ORDER BY inner_eps.airdate ASC LIMIT 1) AND outer_eps.status NOT IN (" + ','.join(
                ['?'] * len(Quality.DOWNLOADED + Quality.SNATCHED)) + ")",
            done_show_list + [next_week] + Quality.DOWNLOADED + Quality.SNATCHED)
        sql_results += more_sql_results

        more_sql_results = myDB.select(
            "SELECT *, tv_shows.status AS show_status FROM tv_episodes, tv_shows WHERE season != 0 AND tv_shows.indexer_id = tv_episodes.showid AND airdate < ? AND airdate >= ? AND tv_episodes.status = ? AND tv_episodes.status NOT IN (" + ','.join(
                ['?'] * len(qualList)) + ")", [today, recently, WANTED] + qualList)
        sql_results += more_sql_results

        # sort by localtime
        sorts = {
            'date': (lambda x, y: cmp(x["localtime"], y["localtime"])),
            'show': (lambda a, b: cmp((a["show_name"], a["localtime"]), (b["show_name"], b["localtime"]))),
            'network': (lambda a, b: cmp((a["network"], a["localtime"]), (b["network"], b["localtime"]))),
        }

        # make a dict out of the sql results
        sql_results = [dict(row) for row in sql_results]

        # add localtime to the dict
        for index, item in enumerate(sql_results):
            sql_results[index]['localtime'] = sbdatetime.sbdatetime.convert_to_setting(
                network_timezones.parse_date_time(item['airdate'],
                                                  item['airs'], item['network']))

        sql_results.sort(sorts[sickbeard.COMING_EPS_SORT])

        t = PageTemplate(rh=self, file="comingEpisodes.mako")
        # paused_item = { 'title': '', 'path': 'toggleComingEpsDisplayPaused' }
        # paused_item['title'] = 'Hide Paused' if sickbeard.COMING_EPS_DISPLAY_PAUSED else 'Show Paused'
        paused_item = {'title': 'View Paused:', 'path': {'': ''}}
        paused_item['path'] = {'Hide': 'toggleComingEpsDisplayPaused'} if sickbeard.COMING_EPS_DISPLAY_PAUSED else {
            'Show': 'toggleComingEpsDisplayPaused'}
        submenu = [
            {'title': 'Sort by:', 'path': {'Date': 'setComingEpsSort/?sort=date',
                                           'Show': 'setComingEpsSort/?sort=show',
                                           'Network': 'setComingEpsSort/?sort=network',
            }},

            {'title': 'Layout:', 'path': {'Banner': 'setComingEpsLayout/?layout=banner',
                                          'Poster': 'setComingEpsLayout/?layout=poster',
                                          'List': 'setComingEpsLayout/?layout=list',
                                          'Calendar': 'setComingEpsLayout/?layout=calendar',
            }},
            paused_item,
        ]

        next_week = datetime.datetime.combine(next_week1, datetime.time(tzinfo=network_timezones.sb_timezone))
        today = datetime.datetime.now().replace(tzinfo=network_timezones.sb_timezone)
        sql_results = sql_results

        # Allow local overriding of layout parameter
        if layout and layout in ('poster', 'banner', 'list', 'calendar'):
            layout = layout
        else:
            layout = sickbeard.COMING_EPS_LAYOUT

        return t.render(submenu=submenu, next_week=next_week, today=today, sql_results=sql_results, layout=layout,
                title='Coming Episodes', header='Coming Episodes', topmenu='comingEpisodes')


class CalendarHandler(BaseHandler):
    def get(self, *args, **kwargs):
        if sickbeard.CALENDAR_UNPROTECTED:
            self.write(self.calendar())
        else:
            self.calendar_auth()

    @authenticated
    def calendar_auth(self):
        self.write(self.calendar())

    # Raw iCalendar implementation by Pedro Jose Pereira Vieito (@pvieito).
    #
    # iCalendar (iCal) - Standard RFC 5545 <http://tools.ietf.org/html/rfc5546>
    # Works with iCloud, Google Calendar and Outlook.
    def calendar(self):
        """ Provides a subscribeable URL for iCal subscriptions
        """

        logger.log(u"Receiving iCal request from %s" % self.request.remote_ip)

        # Create a iCal string
        ical = 'BEGIN:VCALENDAR\r\n'
        ical += 'VERSION:2.0\r\n'
        ical += 'X-WR-CALNAME:SickRage\r\n'
        ical += 'X-WR-CALDESC:SickRage\r\n'
        ical += 'PRODID://Sick-Beard Upcoming Episodes//\r\n'

        # Limit dates
        past_date = (datetime.date.today() + datetime.timedelta(weeks=-52)).toordinal()
        future_date = (datetime.date.today() + datetime.timedelta(weeks=52)).toordinal()

        # Get all the shows that are not paused and are currently on air (from kjoconnor Fork)
        myDB = db.DBConnection()
        calendar_shows = myDB.select(
            "SELECT show_name, indexer_id, network, airs, runtime FROM tv_shows WHERE ( status = 'Continuing' OR status = 'Returning Series' ) AND paused != '1'")
        for show in calendar_shows:
            # Get all episodes of this show airing between today and next month
            episode_list = myDB.select(
                "SELECT indexerid, name, season, episode, description, airdate FROM tv_episodes WHERE airdate >= ? AND airdate < ? AND showid = ?",
                (past_date, future_date, int(show["indexer_id"])))

            utc = tz.gettz('GMT')

            for episode in episode_list:

                air_date_time = network_timezones.parse_date_time(episode['airdate'], show["airs"],
                                                                  show['network']).astimezone(utc)
                air_date_time_end = air_date_time + datetime.timedelta(
                    minutes=helpers.tryInt(show["runtime"], 60))

                # Create event for episode
                ical = ical + 'BEGIN:VEVENT\r\n'
                ical = ical + 'DTSTART:' + air_date_time.strftime("%Y%m%d") + 'T' + air_date_time.strftime(
                    "%H%M%S") + 'Z\r\n'
                ical = ical + 'DTEND:' + air_date_time_end.strftime(
                    "%Y%m%d") + 'T' + air_date_time_end.strftime(
                    "%H%M%S") + 'Z\r\n'
                ical = ical + u'SUMMARY: {0} - {1}x{2} - {3}\r\n'.format(
                       show['show_name'],
                       episode['season'],
                       episode['episode'],
                       episode['name'])
                ical = ical + 'UID:Sick-Beard-' + str(datetime.date.today().isoformat()) + '-' + show[
                    'show_name'].replace(" ", "-") + '-E' + str(episode['episode']) + 'S' + str(
                    episode['season']) + '\r\n'
                if episode['description']:
                    ical = ical + u'DESCRIPTION: {0} on {1} \\n\\n {2}\r\n'.format(
                        (show['airs'] or '(Unknown airs)'),
                        (show['network'] or 'Unknown network'),
                        episode['description'].splitlines()[0])
                else:
                    ical = ical + 'DESCRIPTION:' + (show['airs'] or '(Unknown airs)') + ' on ' + (
                        show['network'] or 'Unknown network') + '\r\n'

                ical = ical + 'END:VEVENT\r\n'

        # Ending the iCal
        ical += 'END:VCALENDAR'

        return ical
        
@route('/ui(/?.*)')
class UI(WebRoot):
    def __init__(self, *args, **kwargs):
        super(UI, self).__init__(*args, **kwargs)

    def add_message(self):
        ui.notifications.message('Test 1', 'This is test number 1')
        ui.notifications.error('Test 2', 'This is test number 2')

        return "ok"

    def get_messages(self):
        messages = {}
        cur_notification_num = 1
        for cur_notification in ui.notifications.get_notifications(self.request.remote_ip):
            messages['notification-' + str(cur_notification_num)] = {'title': cur_notification.title,
                                                                     'message': cur_notification.message,
                                                                     'type': cur_notification.type}
            cur_notification_num += 1

        return json.dumps(messages)


@route('/browser(/?.*)')
class WebFileBrowser(WebRoot):
    def __init__(self, *args, **kwargs):
        super(WebFileBrowser, self).__init__(*args, **kwargs)

    def index(self, path='', includeFiles=False, *args, **kwargs):
        self.set_header("Content-Type", "application/json")
        return json.dumps(foldersAtPath(path, True, bool(int(includeFiles))))

    def complete(self, term, includeFiles=0, *args, **kwargs):
        self.set_header("Content-Type", "application/json")
        paths = [entry['path'] for entry in foldersAtPath(os.path.dirname(term), includeFiles=bool(int(includeFiles)))
                 if 'path' in entry]

        return json.dumps(paths)


@route('/home(/?.*)')
class Home(WebRoot):
    def __init__(self, *args, **kwargs):
        super(Home, self).__init__(*args, **kwargs)

    def HomeMenu(self):
        menu = [
            {'title': 'Add Shows', 'path': 'home/addShows/', },
            {'title': 'Manual Post-Processing', 'path': 'home/postprocess/'},
            {'title': 'Update KODI', 'path': 'home/updateKODI/', 'requires': self.haveKODI},
            {'title': 'Update Plex', 'path': 'home/updatePLEX/', 'requires': self.havePLEX},
            {'title': 'Update Emby', 'path': 'home/updateEMBY/', 'requires': self.haveEMBY},
            {'title': 'Manage Torrents', 'path': 'manage/manageTorrents/', 'requires': self.haveTORRENT},
        ]

        return menu

    def _genericMessage(self, subject, message):
        t = PageTemplate(rh=self, file="genericMessage.mako")
        return t.render(message=message, subject=subject, submenu=self.HomeMenu())

    def _getEpisode(self, show, season=None, episode=None, absolute=None):
        if show is None:
            return "Invalid show parameters"

        showObj = sickbeard.helpers.findCertainShow(sickbeard.showList, int(show))

        if showObj is None:
            return "Invalid show paramaters"

        if absolute:
            epObj = showObj.getEpisode(absolute_number=int(absolute))
        elif season and episode:
            epObj = showObj.getEpisode(int(season), int(episode))
        else:
            return "Invalid paramaters"

        if epObj is None:
            return "Episode couldn't be retrieved"

        return epObj

    def index(self):
        t = PageTemplate(rh=self, file="home.mako")
        if sickbeard.ANIME_SPLIT_HOME:
            shows = []
            anime = []
            for show in sickbeard.showList:
                if show.is_anime:
                    anime.append(show)
                else:
                    shows.append(show)
            showlists = [["Shows", shows],["Anime", anime]]
        else:
            showlists = [["Shows", sickbeard.showList]]

        return t.render(title="Home", header="Home", topmenu="home", showlists=showlists, submenu=self.HomeMenu())

    def is_alive(self, *args, **kwargs):
        if 'callback' in kwargs and '_' in kwargs:
            callback, _ = kwargs['callback'], kwargs['_']
        else:
            return "Error: Unsupported Request. Send jsonp request with 'callback' variable in the query string."

        # self.set_header('Cache-Control', 'max-age=0,no-cache,no-store')
        self.set_header('Content-Type', 'text/javascript')
        self.set_header('Access-Control-Allow-Origin', '*')
        self.set_header('Access-Control-Allow-Headers', 'x-requested-with')

        if sickbeard.started:
            return callback + '(' + json.dumps(
                {"msg": str(sickbeard.PID)}) + ');'
        else:
            return callback + '(' + json.dumps({"msg": "nope"}) + ');'

    def haveKODI(self):
        return sickbeard.USE_KODI and sickbeard.KODI_UPDATE_LIBRARY

    def havePLEX(self):
        return sickbeard.USE_PLEX and sickbeard.PLEX_UPDATE_LIBRARY

    def haveEMBY(self):
        return sickbeard.USE_EMBY

    def haveTORRENT(self):
        if sickbeard.USE_TORRENTS and sickbeard.TORRENT_METHOD != 'blackhole' \
                and (sickbeard.ENABLE_HTTPS and sickbeard.TORRENT_HOST[:5] == 'https'
                     or not sickbeard.ENABLE_HTTPS and sickbeard.TORRENT_HOST[:5] == 'http:'):
            return True
        else:
            return False

    def testSABnzbd(self, host=None, username=None, password=None, apikey=None):
        # self.set_header('Cache-Control', 'max-age=0,no-cache,no-store')

        host = config.clean_url(host)

        connection, accesMsg = sab.getSabAccesMethod(host, username, password, apikey)
        if connection:
            authed, authMsg = sab.testAuthentication(host, username, password, apikey)  # @UnusedVariable
            if authed:
                return "Success. Connected and authenticated"
            else:
                return "Authentication failed. SABnzbd expects '" + accesMsg + "' as authentication method"
        else:
            return "Unable to connect to host"


    def testTorrent(self, torrent_method=None, host=None, username=None, password=None):
        # self.set_header('Cache-Control', 'max-age=0,no-cache,no-store')

        host = config.clean_url(host)

        client = clients.getClientIstance(torrent_method)

        connection, accesMsg = client(host, username, password).testAuthentication()

        return accesMsg

    def testFreeMobile(self, freemobile_id=None, freemobile_apikey=None):

        result, message = notifiers.freemobile_notifier.test_notify(freemobile_id, freemobile_apikey)
        if result:
            return "SMS sent successfully"
        else:
            return "Problem sending SMS: " + message

    def testGrowl(self, host=None, password=None):
        # self.set_header('Cache-Control', 'max-age=0,no-cache,no-store')

        host = config.clean_host(host, default_port=23053)

        result = notifiers.growl_notifier.test_notify(host, password)
        if password is None or password == '':
            pw_append = ''
        else:
            pw_append = " with password: " + password

        if result:
            return "Registered and Tested growl successfully " + urllib.unquote_plus(host) + pw_append
        else:
            return "Registration and Testing of growl failed " + urllib.unquote_plus(host) + pw_append


    def testProwl(self, prowl_api=None, prowl_priority=0):
        # self.set_header('Cache-Control', 'max-age=0,no-cache,no-store')

        result = notifiers.prowl_notifier.test_notify(prowl_api, prowl_priority)
        if result:
            return "Test prowl notice sent successfully"
        else:
            return "Test prowl notice failed"


    def testBoxcar(self, username=None):
        # self.set_header('Cache-Control', 'max-age=0,no-cache,no-store')

        result = notifiers.boxcar_notifier.test_notify(username)
        if result:
            return "Boxcar notification succeeded. Check your Boxcar clients to make sure it worked"
        else:
            return "Error sending Boxcar notification"


    def testBoxcar2(self, accesstoken=None):
        # self.set_header('Cache-Control', 'max-age=0,no-cache,no-store')

        result = notifiers.boxcar2_notifier.test_notify(accesstoken)
        if result:
            return "Boxcar2 notification succeeded. Check your Boxcar2 clients to make sure it worked"
        else:
            return "Error sending Boxcar2 notification"


    def testPushover(self, userKey=None, apiKey=None):
        # self.set_header('Cache-Control', 'max-age=0,no-cache,no-store')

        result = notifiers.pushover_notifier.test_notify(userKey, apiKey)
        if result:
            return "Pushover notification succeeded. Check your Pushover clients to make sure it worked"
        else:
            return "Error sending Pushover notification"


    def twitterStep1(self):
        # self.set_header('Cache-Control', 'max-age=0,no-cache,no-store')

        return notifiers.twitter_notifier._get_authorization()


    def twitterStep2(self, key):
        # self.set_header('Cache-Control', 'max-age=0,no-cache,no-store')

        result = notifiers.twitter_notifier._get_credentials(key)
        logger.log(u"result: " + str(result))
        if result:
            return "Key verification successful"
        else:
            return "Unable to verify key"


    def testTwitter(self):
        # self.set_header('Cache-Control', 'max-age=0,no-cache,no-store')

        result = notifiers.twitter_notifier.test_notify()
        if result:
            return "Tweet successful, check your twitter to make sure it worked"
        else:
            return "Error sending tweet"


    def testKODI(self, host=None, username=None, password=None):
        # self.set_header('Cache-Control', 'max-age=0,no-cache,no-store')

        host = config.clean_hosts(host)
        finalResult = ''
        for curHost in [x.strip() for x in host.split(",")]:
            curResult = notifiers.kodi_notifier.test_notify(urllib.unquote_plus(curHost), username, password)
            if len(curResult.split(":")) > 2 and 'OK' in curResult.split(":")[2]:
                finalResult += "Test KODI notice sent successfully to " + urllib.unquote_plus(curHost)
            else:
                finalResult += "Test KODI notice failed to " + urllib.unquote_plus(curHost)
            finalResult += "<br />\n"

        return finalResult


    def testPMC(self, host=None, username=None, password=None):
        self.set_header('Cache-Control', 'max-age=0,no-cache,no-store')

        if None is not password and set('*') == set(password):
            password = sickbeard.PLEX_CLIENT_PASSWORD

        finalResult = ''
        for curHost in [x.strip() for x in host.split(',')]:
            curResult = notifiers.plex_notifier.test_notify_pmc(urllib.unquote_plus(curHost), username, password)
            if len(curResult.split(':')) > 2 and 'OK' in curResult.split(':')[2]:
                finalResult += 'Successful test notice sent to Plex client ... ' + urllib.unquote_plus(curHost)
            else:
                finalResult += 'Test failed for Plex client ... ' + urllib.unquote_plus(curHost)
            finalResult += '<br />' + '\n'

        ui.notifications.message('Tested Plex client(s): ', urllib.unquote_plus(host.replace(',', ', ')))

        return finalResult

    def testPMS(self, host=None, username=None, password=None, plex_server_token=None):
        self.set_header('Cache-Control', 'max-age=0,no-cache,no-store')

        if None is not password and set('*') == set(password):
            password = sickbeard.PLEX_PASSWORD

        finalResult = ''

        curResult = notifiers.plex_notifier.test_notify_pms(urllib.unquote_plus(host), username, password, plex_server_token)
        if None is curResult:
            finalResult += 'Successful test of Plex server(s) ... ' + urllib.unquote_plus(host.replace(',', ', '))
        else:
            finalResult += 'Test failed for Plex server(s) ... ' + urllib.unquote_plus(curResult.replace(',', ', '))
        finalResult += '<br />' + '\n'

        ui.notifications.message('Tested Plex Media Server host(s): ', urllib.unquote_plus(host.replace(',', ', ')))

        return finalResult
        
    def testLibnotify(self):
        # self.set_header('Cache-Control', 'max-age=0,no-cache,no-store')

        if notifiers.libnotify_notifier.test_notify():
            return "Tried sending desktop notification via libnotify"
        else:
            return notifiers.libnotify.diagnose()


    def testEMBY(self, host=None, emby_apikey=None):
        # self.set_header('Cache-Control', 'max-age=0,no-cache,no-store')

        host = config.clean_host(host)
        result = notifiers.emby_notifier.test_notify(urllib.unquote_plus(host), emby_apikey)
        if result:
            return "Test notice sent successfully to " + urllib.unquote_plus(host)
        else:
            return "Test notice failed to " + urllib.unquote_plus(host)


    def testNMJ(self, host=None, database=None, mount=None):
        # self.set_header('Cache-Control', 'max-age=0,no-cache,no-store')

        host = config.clean_host(host)
        result = notifiers.nmj_notifier.test_notify(urllib.unquote_plus(host), database, mount)
        if result:
            return "Successfully started the scan update"
        else:
            return "Test failed to start the scan update"


    def settingsNMJ(self, host=None):
        # self.set_header('Cache-Control', 'max-age=0,no-cache,no-store')

        host = config.clean_host(host)
        result = notifiers.nmj_notifier.notify_settings(urllib.unquote_plus(host))
        if result:
            return '{"message": "Got settings from %(host)s", "database": "%(database)s", "mount": "%(mount)s"}' % {
                "host": host, "database": sickbeard.NMJ_DATABASE, "mount": sickbeard.NMJ_MOUNT}
        else:
            return '{"message": "Failed! Make sure your Popcorn is on and NMJ is running. (see Log & Errors -> Debug for detailed info)", "database": "", "mount": ""}'


    def testNMJv2(self, host=None):
        # self.set_header('Cache-Control', 'max-age=0,no-cache,no-store')

        host = config.clean_host(host)
        result = notifiers.nmjv2_notifier.test_notify(urllib.unquote_plus(host))
        if result:
            return "Test notice sent successfully to " + urllib.unquote_plus(host)
        else:
            return "Test notice failed to " + urllib.unquote_plus(host)


    def settingsNMJv2(self, host=None, dbloc=None, instance=None):
        # self.set_header('Cache-Control', 'max-age=0,no-cache,no-store')

        host = config.clean_host(host)
        result = notifiers.nmjv2_notifier.notify_settings(urllib.unquote_plus(host), dbloc, instance)
        if result:
            return '{"message": "NMJ Database found at: %(host)s", "database": "%(database)s"}' % {"host": host,
                                                                                                   "database": sickbeard.NMJv2_DATABASE}
        else:
            return '{"message": "Unable to find NMJ Database at location: %(dbloc)s. Is the right location selected and PCH running?", "database": ""}' % {
                "dbloc": dbloc}
   
    def getTraktToken(self, trakt_pin=None):
        
        trakt_api = TraktAPI(sickbeard.SSL_VERIFY, sickbeard.TRAKT_TIMEOUT)
        response = trakt_api.traktToken(trakt_pin)
        if response:
            return "Trakt Authorized"
        return "Trakt Not Authorized!"
 
    def testTrakt(self, username=None, password=None, disable_ssl=None, blacklist_name=None):
        # self.set_header('Cache-Control', 'max-age=0,no-cache,no-store')
        if disable_ssl == 'true':
            disable_ssl = True
        else:
            disable_ssl = False
        return notifiers.trakt_notifier.test_notify(username, disable_ssl, blacklist_name)


    def loadShowNotifyLists(self):
        # self.set_header('Cache-Control', 'max-age=0,no-cache,no-store')

        myDB = db.DBConnection()
        rows = myDB.select("SELECT show_id, show_name, notify_list FROM tv_shows ORDER BY show_name ASC")

        data = {}
        size = 0
        for r in rows:
            data[r['show_id']] = {'id': r['show_id'], 'name': r['show_name'], 'list': r['notify_list']}
            size += 1
        data['_size'] = size
        return json.dumps(data)


    def saveShowNotifyList(self, show=None, emails=None):
        # self.set_header('Cache-Control', 'max-age=0,no-cache,no-store')

        myDB = db.DBConnection()
        if myDB.action("UPDATE tv_shows SET notify_list = ? WHERE show_id = ?", [emails, show]):
            return 'OK'
        else:
            return 'ERROR: %s' % myDB.last_err


    def testEmail(self, host=None, port=None, smtp_from=None, use_tls=None, user=None, pwd=None, to=None):
        # self.set_header('Cache-Control', 'max-age=0,no-cache,no-store')

        host = config.clean_host(host)
        if notifiers.email_notifier.test_notify(host, port, smtp_from, use_tls, user, pwd, to):
            return 'Test email sent successfully! Check inbox.'
        else:
            return 'ERROR: %s' % notifiers.email_notifier.last_err


    def testNMA(self, nma_api=None, nma_priority=0):
        # self.set_header('Cache-Control', 'max-age=0,no-cache,no-store')

        result = notifiers.nma_notifier.test_notify(nma_api, nma_priority)
        if result:
            return "Test NMA notice sent successfully"
        else:
            return "Test NMA notice failed"


    def testPushalot(self, authorizationToken=None):
        # self.set_header('Cache-Control', 'max-age=0,no-cache,no-store')

        result = notifiers.pushalot_notifier.test_notify(authorizationToken)
        if result:
            return "Pushalot notification succeeded. Check your Pushalot clients to make sure it worked"
        else:
            return "Error sending Pushalot notification"


    def testPushbullet(self, api=None):
        # self.set_header('Cache-Control', 'max-age=0,no-cache,no-store')

        result = notifiers.pushbullet_notifier.test_notify(api)
        if result:
            return "Pushbullet notification succeeded. Check your device to make sure it worked"
        else:
            return "Error sending Pushbullet notification"


    def getPushbulletDevices(self, api=None):
        # self.set_header('Cache-Control', 'max-age=0,no-cache,no-store')

        result = notifiers.pushbullet_notifier.get_devices(api)
        if result:
            return result
        else:
            return "Error sending Pushbullet notification"

    def status(self):
        t = PageTemplate(rh=self, file="status.mako")
        return t.render()

    def shutdown(self, pid=None):
        if str(pid) != str(sickbeard.PID):
            return self.redirect('/' + sickbeard.DEFAULT_PAGE +'/')

        sickbeard.events.put(sickbeard.events.SystemEvent.SHUTDOWN)

        title = "Shutting down"
        message = "SickRage is shutting down..."

        return self._genericMessage(title, message)

    def restart(self, pid=None):
        if str(pid) != str(sickbeard.PID):
            return self.redirect('/' + sickbeard.DEFAULT_PAGE +'/')

        t = PageTemplate(rh=self, file="restart.mako")

        # restart
        sickbeard.events.put(sickbeard.events.SystemEvent.RESTART)

        return t.render(submenu=self.HomeMenu())

    def updateCheck(self, pid=None):
        if str(pid) != str(sickbeard.PID):
            return self.redirect('/home/')

        sickbeard.versionCheckScheduler.action.check_for_new_version(force=True)

        return self.redirect('/' + sickbeard.DEFAULT_PAGE +'/')

    def update(self, pid=None):
        
        if str(pid) != str(sickbeard.PID):
            return self.redirect('/home/')
            
        checkversion = CheckVersion()
        backup = checkversion._runbackup()

        if backup == True:

            if sickbeard.versionCheckScheduler.action.update():
                # do a hard restart
                sickbeard.events.put(sickbeard.events.SystemEvent.RESTART)
            
                t = PageTemplate(rh=self, file="restart.mako")
                return t.render()
            else:
                return self._genericMessage("Update Failed",
                                            "Update wasn't successful, not restarting. Check your log for more information.")
        else:
            return self.redirect('/' + sickbeard.DEFAULT_PAGE +'/')

    def branchCheckout(self, branch):
        if sickbeard.BRANCH != branch:
            sickbeard.BRANCH = branch
            ui.notifications.message('Checking out branch: ', branch)
            return self.update(sickbeard.PID)
        else:
            ui.notifications.message('Already on branch: ', branch)
            return self.redirect('/' + sickbeard.DEFAULT_PAGE +'/')

    def getDBcompare(self, branchDest=None):

        checkversion = CheckVersion()
        db_status = checkversion.getDBcompare(branchDest)

        if db_status == 'upgrade':
            logger.log(u"Checkout branch has a new DB version - Upgrade", logger.DEBUG)
            return json.dumps({ "status": "success", 'message': 'upgrade' })
        elif db_status == 'equal':
            logger.log(u"Checkout branch has the same DB version - Equal", logger.DEBUG)
            return json.dumps({ "status": "success", 'message': 'equal' })
        elif db_status == 'downgrade':
            logger.log(u"Checkout branch has an old DB version - Downgrade", logger.DEBUG)
            return json.dumps({ "status": "success", 'message': 'downgrade' })
        else:
            logger.log(u"Checkout branch couldn't compare DB version.", logger.ERROR)
            return json.dumps({ "status": "error", 'message': 'General exception' })

    def displayShow(self, show=None):

        if show is None:
            return self._genericMessage("Error", "Invalid show ID")
        else:
            showObj = sickbeard.helpers.findCertainShow(sickbeard.showList, int(show))

            if showObj is None:
                return self._genericMessage("Error", "Show not in show list")

        myDB = db.DBConnection()
        seasonResults = myDB.select(
            "SELECT DISTINCT season FROM tv_episodes WHERE showid = ? ORDER BY season DESC",
            [showObj.indexerid]
        )

        sqlResults = myDB.select(
            "SELECT * FROM tv_episodes WHERE showid = ? ORDER BY season DESC, episode DESC",
            [showObj.indexerid]
        )

        t = PageTemplate(rh=self, file="displayShow.mako")
        submenu = [{'title': 'Edit', 'path': 'home/editShow?show=%d' % showObj.indexerid}]

        try:
            showLoc = (showObj.location, True)
        except sickbeard.exceptions.ShowDirNotFoundException:
            showLoc = (showObj._location, False)

        show_message = ''

        if sickbeard.showQueueScheduler.action.isBeingAdded(showObj):
            show_message = 'This show is in the process of being downloaded - the info below is incomplete.'

        elif sickbeard.showQueueScheduler.action.isBeingUpdated(showObj):
            show_message = 'The information on this page is in the process of being updated.'

        elif sickbeard.showQueueScheduler.action.isBeingRefreshed(showObj):
            show_message = 'The episodes below are currently being refreshed from disk'

        elif sickbeard.showQueueScheduler.action.isBeingSubtitled(showObj):
            show_message = 'Currently downloading subtitles for this show'

        elif sickbeard.showQueueScheduler.action.isInRefreshQueue(showObj):
            show_message = 'This show is queued to be refreshed.'

        elif sickbeard.showQueueScheduler.action.isInUpdateQueue(showObj):
            show_message = 'This show is queued and awaiting an update.'

        elif sickbeard.showQueueScheduler.action.isInSubtitleQueue(showObj):
            show_message = 'This show is queued and awaiting subtitles download.'

        if not sickbeard.showQueueScheduler.action.isBeingAdded(showObj):
            if not sickbeard.showQueueScheduler.action.isBeingUpdated(showObj):
                if showObj.paused:
                    submenu.append({'title': 'Resume', 'path': 'home/togglePause?show=%d' % showObj.indexerid})
                else:
                    submenu.append({'title': 'Pause', 'path': 'home/togglePause?show=%d' % showObj.indexerid})
                    
                submenu.append(
                    {'title': 'Remove', 'path': 'home/deleteShow?show=%d' % showObj.indexerid, 'confirm': True})
                submenu.append({'title': 'Re-scan files', 'path': 'home/refreshShow?show=%d' % showObj.indexerid})
                submenu.append(
                    {'title': 'Force Full Update', 'path': 'home/updateShow?show=%d&amp;force=1' % showObj.indexerid})
                submenu.append({'title': 'Update show in KODI',
                                  'path': 'home/updateKODI?show=%d' % showObj.indexerid, 'requires': self.haveKODI})
<<<<<<< HEAD
                submenu.append({'title': 'Preview Rename', 'path': 'home/testRename?show=%d' % showObj.indexerid})
=======
                t.submenu.append({'title': 'Update show in Emby',
                                  'path': 'home/updateEMBY?show=%d' % showObj.indexerid, 'requires': self.haveEMBY})
                t.submenu.append({'title': 'Preview Rename', 'path': 'home/testRename?show=%d' % showObj.indexerid})
>>>>>>> 7787a380
                if sickbeard.USE_SUBTITLES and not sickbeard.showQueueScheduler.action.isBeingSubtitled(
                        showObj) and showObj.subtitles:
                    submenu.append(
                        {'title': 'Download Subtitles', 'path': 'home/subtitleShow?show=%d' % showObj.indexerid})

        epCounts = {}
        epCats = {}
        epCounts[Overview.SKIPPED] = 0
        epCounts[Overview.WANTED] = 0
        epCounts[Overview.QUAL] = 0
        epCounts[Overview.GOOD] = 0
        epCounts[Overview.UNAIRED] = 0
        epCounts[Overview.SNATCHED] = 0

        for curResult in sqlResults:
            curEpCat = showObj.getOverview(int(curResult["status"] or -1))
            if curEpCat:
                epCats[str(curResult["season"]) + "x" + str(curResult["episode"])] = curEpCat
                epCounts[curEpCat] += 1

        def titler(x):
            return (helpers.remove_article(x), x)[not x or sickbeard.SORT_ARTICLE]

        if sickbeard.ANIME_SPLIT_HOME:
            shows = []
            anime = []
            for show in sickbeard.showList:
                if show.is_anime:
                    anime.append(show)
                else:
                    shows.append(show)
            sortedShowLists = [["Shows", sorted(shows, lambda x, y: cmp(titler(x.name), titler(y.name)))],
                                 ["Anime", sorted(anime, lambda x, y: cmp(titler(x.name), titler(y.name)))]]
        else:
            sortedShowLists = [
                ["Shows", sorted(sickbeard.showList, lambda x, y: cmp(titler(x.name), titler(y.name)))]]

        bwl = None
        if showObj.is_anime:
            bwl = showObj.release_groups

        showObj.exceptions = scene_exceptions.get_scene_exceptions(showObj.indexerid)

        indexerid = int(showObj.indexerid)
        indexer = int(showObj.indexer)

        return t.render(submenu=submenu, showLoc=showLoc, show_message=show_message,
                show=showObj, sqlResults=sqlResults, seasonResults=seasonResults,
                sortedShowLists=sortedShowLists, bwl=bwl, epCounts=epCounts,
                epCats=epCats, all_scene_exceptions=showObj.exceptions,
                scene_numbering=get_scene_numbering_for_show(indexerid, indexer),
                xem_numbering=get_xem_numbering_for_show(indexerid, indexer),
                scene_absolute_numbering=get_scene_absolute_numbering_for_show(indexerid, indexer),
                xem_absolute_numbering=get_xem_absolute_numbering_for_show(indexerid, indexer)
        )


    def plotDetails(self, show, season, episode):
        myDB = db.DBConnection()
        result = myDB.selectOne(
            "SELECT description FROM tv_episodes WHERE showid = ? AND season = ? AND episode = ?",
            (int(show), int(season), int(episode)))
        return result['description'] if result else 'Episode not found.'


    def sceneExceptions(self, show):
        exceptionsList = sickbeard.scene_exceptions.get_all_scene_exceptions(show)
        if not exceptionsList:
            return "No scene exceptions"

        out = []
        for season, names in iter(sorted(exceptionsList.iteritems())):
            if season == -1:
                season = "*"
            out.append("S" + str(season) + ": " + ", ".join(names))
        return "<br/>".join(out)


    def editShow(self, show=None, location=None, anyQualities=[], bestQualities=[], exceptions_list=[],
                 flatten_folders=None, paused=None, directCall=False, air_by_date=None, sports=None, dvdorder=None,
                 indexerLang=None, subtitles=None, archive_firstmatch=None, rls_ignore_words=None,
                 rls_require_words=None, anime=None, blacklist=None, whitelist=None,
                 scene=None, defaultEpStatus=None):

        anidb_failed = False
        if show is None:
            errString = "Invalid show ID: " + str(show)
            if directCall:
                return [errString]
            else:
                return self._genericMessage("Error", errString)

        showObj = sickbeard.helpers.findCertainShow(sickbeard.showList, int(show))

        if not showObj:
            errString = "Unable to find the specified show: " + str(show)
            if directCall:
                return [errString]
            else:
                return self._genericMessage("Error", errString)

        showObj.exceptions = scene_exceptions.get_scene_exceptions(showObj.indexerid)

        if not location and not anyQualities and not bestQualities and not flatten_folders:
            t = PageTemplate(rh=self, file="editShow.mako")

            if showObj.is_anime:
                whitelist = showObj.release_groups.whitelist
                blacklist = showObj.release_groups.blacklist

                groups = []
                if helpers.set_up_anidb_connection() and not anidb_failed:
                    try:
                        anime = adba.Anime(sickbeard.ADBA_CONNECTION, name=showObj.name)
                        groups = anime.get_groups()
                    except Exception as e:
                        anidb_failed = True
                        ui.notifications.error('Unable to retreive Fansub Groups from AniDB.')
                        logger.log('Unable to retreive Fansub Groups from AniDB. Error is {0}'.format(str(e)),logger.DEBUG)

            with showObj.lock:
                show = showObj
                scene_exceptions = get_scene_exceptions(showObj.indexerid)

            if showObj.is_anime:
                return t.render(submenu=self.HomeMenu(), show=show, scene_exceptions=scene_exceptions, groups=groups, whitelist=whitelist, blacklist=blacklist)
            else:
                return t.render(submenu=self.HomeMenu(), show=show, scene_exceptions=scene_exceptions)

        flatten_folders = config.checkbox_to_value(flatten_folders)
        dvdorder = config.checkbox_to_value(dvdorder)
        archive_firstmatch = config.checkbox_to_value(archive_firstmatch)
        paused = config.checkbox_to_value(paused)
        air_by_date = config.checkbox_to_value(air_by_date)
        scene = config.checkbox_to_value(scene)
        sports = config.checkbox_to_value(sports)
        anime = config.checkbox_to_value(anime)
        subtitles = config.checkbox_to_value(subtitles)

        if indexerLang and indexerLang in sickbeard.indexerApi(showObj.indexer).indexer().config['valid_languages']:
            indexer_lang = indexerLang
        else:
            indexer_lang = showObj.lang

        # if we changed the language then kick off an update
        if indexer_lang == showObj.lang:
            do_update = False
        else:
            do_update = True

        if scene == showObj.scene and anime == showObj.anime:
            do_update_scene_numbering = False
        else:
            do_update_scene_numbering = True

        if type(anyQualities) != list:
            anyQualities = [anyQualities]

        if type(bestQualities) != list:
            bestQualities = [bestQualities]

        if type(exceptions_list) != list:
            exceptions_list = [exceptions_list]

        # If directCall from mass_edit_update no scene exceptions handling or blackandwhite list handling
        if directCall:
            do_update_exceptions = False
        else:
            if set(exceptions_list) == set(showObj.exceptions):
                do_update_exceptions = False
            else:
                do_update_exceptions = True

            with showObj.lock:
                if anime:
                    if not showObj.release_groups:
                        showObj.release_groups = BlackAndWhiteList(showObj.indexerid)

                    if whitelist:
                        shortwhitelist = short_group_names(whitelist)
                        showObj.release_groups.set_white_keywords(shortwhitelist) 
                    else:
                        showObj.release_groups.set_white_keywords([])

                    if blacklist:
                        shortblacklist = short_group_names(blacklist)
                        showObj.release_groups.set_black_keywords(shortblacklist)
                    else:
                        showObj.release_groups.set_black_keywords([])

        errors = []
        with showObj.lock:
            newQuality = Quality.combineQualities(map(int, anyQualities), map(int, bestQualities))
            showObj.quality = newQuality
            showObj.archive_firstmatch = archive_firstmatch

            # reversed for now
            if bool(showObj.flatten_folders) != bool(flatten_folders):
                showObj.flatten_folders = flatten_folders
                try:
                    sickbeard.showQueueScheduler.action.refreshShow(showObj)
                except exceptions.CantRefreshException, e:
                    errors.append("Unable to refresh this show: " + ex(e))

            showObj.paused = paused
            showObj.scene = scene
            showObj.anime = anime
            showObj.sports = sports
            showObj.subtitles = subtitles
            showObj.air_by_date = air_by_date
            showObj.default_ep_status = int(defaultEpStatus)

            if not directCall:
                showObj.lang = indexer_lang
                showObj.dvdorder = dvdorder
                showObj.rls_ignore_words = rls_ignore_words.strip()
                showObj.rls_require_words = rls_require_words.strip()

            # if we change location clear the db of episodes, change it, write to db, and rescan
            if os.path.normpath(showObj._location) != os.path.normpath(location):
                logger.log(os.path.normpath(showObj._location) + " != " + os.path.normpath(location), logger.DEBUG)
                if not ek.ek(os.path.isdir, location) and not sickbeard.CREATE_MISSING_SHOW_DIRS:
                    errors.append("New location <tt>%s</tt> does not exist" % location)

                # don't bother if we're going to update anyway
                elif not do_update:
                    # change it
                    try:
                        showObj.location = location
                        try:
                            sickbeard.showQueueScheduler.action.refreshShow(showObj)
                        except exceptions.CantRefreshException, e:
                            errors.append("Unable to refresh this show:" + ex(e))
                            # grab updated info from TVDB
                            # showObj.loadEpisodesFromIndexer()
                            # rescan the episodes in the new folder
                    except exceptions.NoNFOException:
                        errors.append(
                            "The folder at <tt>%s</tt> doesn't contain a tvshow.nfo - copy your files to that folder before you change the directory in SickRage." % location)

            # save it to the DB
            showObj.saveToDB()

        # force the update
        if do_update:
            try:
                sickbeard.showQueueScheduler.action.updateShow(showObj, True)
                time.sleep(cpu_presets[sickbeard.CPU_PRESET])
            except exceptions.CantUpdateException as e:
                errors.append("Unable to update show: {0}".format(str(e)))

        if do_update_exceptions:
            try:
                scene_exceptions.update_scene_exceptions(showObj.indexerid, exceptions_list)  # @UndefinedVdexerid)
                time.sleep(cpu_presets[sickbeard.CPU_PRESET])
            except exceptions.CantUpdateException, e:
                errors.append("Unable to force an update on scene exceptions of the show.")

        if not paused and (sickbeard.TRAKT_USE_ROLLING_DOWNLOAD and sickbeard.USE_TRAKT):
            # Checking if trakt and rolling_download are enable because updateWantedList()
            # doesn't do the distinction between a failuire and being not activated(Return false)
            if not sickbeard.traktRollingScheduler.action.updateWantedList(showObj.indexerid):
                errors.append("Unable to force an update on wanted episode")

        if do_update_scene_numbering:
            try:
                sickbeard.scene_numbering.xem_refresh(showObj.indexerid, showObj.indexer)
                time.sleep(cpu_presets[sickbeard.CPU_PRESET])
            except exceptions.CantUpdateException, e:
                errors.append("Unable to force an update on scene numbering of the show.")

        if directCall:
            return errors

        if len(errors) > 0:
            ui.notifications.error('%d error%s while saving changes:' % (len(errors), "" if len(errors) == 1 else "s"),
                                   '<ul>' + '\n'.join(['<li>%s</li>' % error for error in errors]) + "</ul>")

        return self.redirect("/home/displayShow?show=" + show)


    def togglePause(self, show=None):
        if show is None:
            return self._genericMessage("Error", "Invalid show ID")
        
        showObj = sickbeard.helpers.findCertainShow(sickbeard.showList, int(show))

        if showObj is None:
            return self._genericMessage("Error", "Unable to find the specified show")

        if showObj.paused:
            showObj.paused = 0           
        else:
            showObj.paused = 1

        showObj.saveToDB()

        if not showObj.paused and sickbeard.TRAKT_USE_ROLLING_DOWNLOAD and sickbeard.USE_TRAKT:
            # Checking if trakt and rolling_download are enable because updateWantedList()
            # doesn't do the distinction between a failuire and being not activated(Return false)
            if not sickbeard.traktRollingScheduler.action.updateWantedList(showObj.indexerid):
                errors.append("Unable to force an update on wanted episode")

        ui.notifications.message('%s has been %s' % (showObj.name,('resumed', 'paused')[showObj.paused]))
        return self.redirect("/home/displayShow?show=" + show)
        
    def deleteShow(self, show=None, full=0):

        if show is None:
            return self._genericMessage("Error", "Invalid show ID")

        showObj = sickbeard.helpers.findCertainShow(sickbeard.showList, int(show))

        if showObj is None:
            return self._genericMessage("Error", "Unable to find the specified show")

        if sickbeard.showQueueScheduler.action.isBeingAdded(
                showObj) or sickbeard.showQueueScheduler.action.isBeingUpdated(showObj):
            return self._genericMessage("Error", "Shows can't be deleted while they're being added or updated.")

        if sickbeard.USE_TRAKT and sickbeard.TRAKT_SYNC:
            # remove show from trakt.tv library
            try:
                sickbeard.traktCheckerScheduler.action.removeShowFromTraktLibrary(showObj)
            except traktException as e:
                logger.log("Trakt: Unable to delete show: {0}. Error: {1}".format(showObj.name, ex(e)),logger.ERROR)
                return self._genericMessage("Error", "Unable to delete show: {0}".format(showObj.name))

        showObj.deleteShow(bool(full))

        ui.notifications.message('%s has been %s %s' %
                                 (showObj.name,
                                  ('deleted', 'trashed')[sickbeard.TRASH_REMOVE_SHOW],
                                  ('(media untouched)', '(with all related media)')[bool(full)]))
        #Dont redirect to default page so user can confirm show was deleted
        return self.redirect('/home/')


    def refreshShow(self, show=None):

        if show is None:
            return self._genericMessage("Error", "Invalid show ID")

        showObj = sickbeard.helpers.findCertainShow(sickbeard.showList, int(show))

        if showObj is None:
            return self._genericMessage("Error", "Unable to find the specified show")

        # force the update from the DB
        try:
            sickbeard.showQueueScheduler.action.refreshShow(showObj)
        except exceptions.CantRefreshException, e:
            ui.notifications.error("Unable to refresh this show.",
                                   ex(e))

        time.sleep(cpu_presets[sickbeard.CPU_PRESET])

        return self.redirect("/home/displayShow?show=" + str(showObj.indexerid))


    def updateShow(self, show=None, force=0):

        if show is None:
            return self._genericMessage("Error", "Invalid show ID")

        showObj = sickbeard.helpers.findCertainShow(sickbeard.showList, int(show))

        if showObj is None:
            return self._genericMessage("Error", "Unable to find the specified show")

        # force the update
        try:
            sickbeard.showQueueScheduler.action.updateShow(showObj, bool(force))
        except exceptions.CantUpdateException, e:
            ui.notifications.error("Unable to update this show.", ex(e))

        # just give it some time
        time.sleep(cpu_presets[sickbeard.CPU_PRESET])

        return self.redirect("/home/displayShow?show=" + str(showObj.indexerid))

    def subtitleShow(self, show=None, force=0):

        if show is None:
            return self._genericMessage("Error", "Invalid show ID")

        showObj = sickbeard.helpers.findCertainShow(sickbeard.showList, int(show))

        if showObj is None:
            return self._genericMessage("Error", "Unable to find the specified show")

        # search and download subtitles
        sickbeard.showQueueScheduler.action.downloadSubtitles(showObj, bool(force))

        time.sleep(cpu_presets[sickbeard.CPU_PRESET])

        return self.redirect("/home/displayShow?show=" + str(showObj.indexerid))


    def updateKODI(self, show=None):        
        showName=None
        showObj=None
        
        if show:
            showObj = sickbeard.helpers.findCertainShow(sickbeard.showList, int(show))
            if showObj:
                showName=urllib.quote_plus(showObj.name.encode('utf-8'))
            
        # only send update to first host in the list -- workaround for kodi sql backend users
        if sickbeard.KODI_UPDATE_ONLYFIRST:
            # only send update to first host in the list -- workaround for kodi sql backend users
            host = sickbeard.KODI_HOST.split(",")[0].strip()
        else:
            host = sickbeard.KODI_HOST

        if notifiers.kodi_notifier.update_library(showName=showName):
            ui.notifications.message("Library update command sent to KODI host(s): " + host)
        else:
            ui.notifications.error("Unable to contact one or more KODI host(s): " + host)
            
        if showObj:
            return self.redirect('/home/displayShow?show=' + str(showObj.indexerid))
        else:
            return self.redirect('/home/')

    def updatePLEX(self):
        if None is notifiers.plex_notifier.update_library():
            ui.notifications.message(
                "Library update command sent to Plex Media Server host: " + sickbeard.PLEX_SERVER_HOST)
        else:
            ui.notifications.error("Unable to contact Plex Media Server host: " + sickbeard.PLEX_SERVER_HOST)
        return self.redirect('/home/')

    def updateEMBY(self, show=None):
        showName=None
        showObj=None

        if show:
            showObj = sickbeard.helpers.findCertainShow(sickbeard.showList, int(show))

        if notifiers.emby_notifier.update_library(showObj):
            ui.notifications.message(
                "Library update command sent to Emby host: " + sickbeard.EMBY_HOST)
        else:
            ui.notifications.error("Unable to contact Emby host: " + sickbeard.EMBY_HOST)

        if showObj:
            return self.redirect('/home/displayShow?show=' + str(showObj.indexerid))
        else:
            return self.redirect('/home/')

    def setStatus(self, show=None, eps=None, status=None, direct=False):

        if not all([show, eps, status]):
            errMsg = "You must specify a show and at least one episode"
            if direct:
                ui.notifications.error('Error', errMsg)
                return json.dumps({'result': 'error'})
            else:
                return self._genericMessage("Error", errMsg)

        if not statusStrings.has_key(int(status)):
            errMsg = "Invalid status"
            if direct:
                ui.notifications.error('Error', errMsg)
                return json.dumps({'result': 'error'})
            else:
                return self._genericMessage("Error", errMsg)

        showObj = sickbeard.helpers.findCertainShow(sickbeard.showList, int(show))

        if not showObj:
            errMsg = "Error", "Show not in show list"
            if direct:
                ui.notifications.error('Error', errMsg)
                return json.dumps({'result': 'error'})
            else:
                return self._genericMessage("Error", errMsg)

        segments = {}
        trakt_data = []
        if eps:

            sql_l = []
            for curEp in eps.split('|'):

                if not curEp:
                    logger.log(u"curEp was empty when trying to setStatus", logger.DEBUG)

                logger.log(u"Attempting to set status on episode " + curEp + " to " + status, logger.DEBUG)

                epInfo = curEp.split('x')

                if not all(epInfo):
                    logger.log(u"Something went wrong when trying to setStatus, epInfo[0]: %s, epInfo[1]: %s" % (epInfo[0], epInfo[1]), logger.DEBUG)
                    continue

                epObj = showObj.getEpisode(int(epInfo[0]), int(epInfo[1]))

                if not epObj:
                    return self._genericMessage("Error", "Episode couldn't be retrieved")

                if int(status) in [WANTED, FAILED]:
                    # figure out what episodes are wanted so we can backlog them
                    if epObj.season in segments:
                        segments[epObj.season].append(epObj)
                    else:
                        segments[epObj.season] = [epObj]

                with epObj.lock:
                    # don't let them mess up UNAIRED episodes
                    if epObj.status == UNAIRED:
                        logger.log(u"Refusing to change status of " + curEp + " because it is UNAIRED", logger.ERROR)
                        continue

                    if int(status) in Quality.DOWNLOADED and epObj.status not in Quality.SNATCHED + Quality.SNATCHED_PROPER + Quality.DOWNLOADED + [
                        IGNORED] and not ek.ek(os.path.isfile, epObj.location):
                        logger.log(
                            u"Refusing to change status of " + curEp + " to DOWNLOADED because it's not SNATCHED/DOWNLOADED",
                            logger.ERROR)
                        continue

                    if int(status) == FAILED and epObj.status not in Quality.SNATCHED + Quality.SNATCHED_PROPER + Quality.DOWNLOADED:
                        logger.log(
                            u"Refusing to change status of " + curEp + " to FAILED because it's not SNATCHED/DOWNLOADED",
                            logger.ERROR)
                        continue
                    
                    if epObj.status in Quality.DOWNLOADED and int(status) == WANTED:
                        logger.log(u"Removing release_name for episode as you want to set a downloaded episode back to wanted, so obviously you want it replaced")
                        epObj.release_name = ""
                        
                    epObj.status = int(status)

                    # mass add to database
                    sql_l.append(epObj.get_sql())

                    trakt_data.append((epObj.season, epObj.episode))

            data = notifiers.trakt_notifier.trakt_episode_data_generate(trakt_data)

            if sickbeard.USE_TRAKT and sickbeard.TRAKT_SYNC_WATCHLIST:
                if int(status) in [WANTED, FAILED]:
                    logger.log(u"Add episodes, showid: indexerid " + str(showObj.indexerid) + ", Title " + str(showObj.name) + " to Watchlist", logger.DEBUG)
                    upd = "add"
                elif int(status) in [ARCHIVED, IGNORED, SKIPPED ] + Quality.DOWNLOADED:
                    logger.log(u"Remove episodes, showid: indexerid " + str(showObj.indexerid) + ", Title " + str(showObj.name) + " from Watchlist", logger.DEBUG)
                    upd = "remove"

                if data:
                    notifiers.trakt_notifier.update_watchlist(showObj, data_episode=data, update=upd)

            if len(sql_l) > 0:
                myDB = db.DBConnection()
                myDB.mass_action(sql_l)

        if int(status) == WANTED and not showObj.paused:
            msg = "Backlog was automatically started for the following seasons of <b>" + showObj.name + "</b>:<br />"
            msg += '<ul>'

            for season, segment in segments.iteritems():
                cur_backlog_queue_item = search_queue.BacklogQueueItem(showObj, segment)
                sickbeard.searchQueueScheduler.action.add_item(cur_backlog_queue_item)

                msg += "<li>Season " + str(season) + "</li>"
                logger.log(u"Sending backlog for " + showObj.name + " season " + str(
                    season) + " because some eps were set to wanted")

            msg += "</ul>"

            if segments:
                ui.notifications.message("Backlog started", msg)
        elif int(status) == WANTED and showObj.paused:
            logger.log(u"Some episodes were set to wanted, but " + showObj.name + " is paused. Not adding to Backlog until show is unpaused")
            
        if int(status) == FAILED:
            msg = "Retrying Search was automatically started for the following season of <b>" + showObj.name + "</b>:<br />"
            msg += '<ul>'

            for season, segment in segments.iteritems():
                cur_failed_queue_item = search_queue.FailedQueueItem(showObj, segment)
                sickbeard.searchQueueScheduler.action.add_item(cur_failed_queue_item)

                msg += "<li>Season " + str(season) + "</li>"
                logger.log(u"Retrying Search for " + showObj.name + " season " + str(
                    season) + " because some eps were set to failed")

            msg += "</ul>"

            if segments:
                ui.notifications.message("Retry Search started", msg)

        if direct:
            return json.dumps({'result': 'success'})
        else:
            return self.redirect("/home/displayShow?show=" + show)


    def testRename(self, show=None):

        if show is None:
            return self._genericMessage("Error", "You must specify a show")

        showObj = sickbeard.helpers.findCertainShow(sickbeard.showList, int(show))

        if showObj is None:
            return self._genericMessage("Error", "Show not in show list")

        try:
            show_loc = showObj.location  # @UnusedVariable
        except exceptions.ShowDirNotFoundException:
            return self._genericMessage("Error", "Can't rename episodes when the show dir is missing.")

        ep_obj_rename_list = []

        ep_obj_list = showObj.getAllEpisodes(has_location=True)

        for cur_ep_obj in ep_obj_list:
            # Only want to rename if we have a location
            if cur_ep_obj.location:
                if cur_ep_obj.relatedEps:
                    # do we have one of multi-episodes in the rename list already
                    have_already = False
                    for cur_related_ep in cur_ep_obj.relatedEps + [cur_ep_obj]:
                        if cur_related_ep in ep_obj_rename_list:
                            have_already = True
                            break
                        if not have_already:
                            ep_obj_rename_list.append(cur_ep_obj)
                else:
                    ep_obj_rename_list.append(cur_ep_obj)

        if ep_obj_rename_list:
            # present season DESC episode DESC on screen
            ep_obj_rename_list.reverse()

        t = PageTemplate(rh=self, file="testRename.mako")
        t.submenu = [{'title': 'Edit', 'path': 'home/editShow?show=%d' % showObj.indexerid}]

        return t.render(submenu=submenu, ep_obj_list=ep_obj_rename_list, show=showObj)


    def doRename(self, show=None, eps=None):

        if show is None or eps is None:
            errMsg = "You must specify a show and at least one episode"
            return self._genericMessage("Error", errMsg)

        show_obj = sickbeard.helpers.findCertainShow(sickbeard.showList, int(show))

        if show_obj is None:
            errMsg = "Error", "Show not in show list"
            return self._genericMessage("Error", errMsg)

        try:
            show_loc = show_obj.location  # @UnusedVariable
        except exceptions.ShowDirNotFoundException:
            return self._genericMessage("Error", "Can't rename episodes when the show dir is missing.")

        if eps is None:
            return self.redirect("/home/displayShow?show=" + show)

        myDB = db.DBConnection()
        for curEp in eps.split('|'):

            epInfo = curEp.split('x')

            # this is probably the worst possible way to deal with double eps but I've kinda painted myself into a corner here with this stupid database
            ep_result = myDB.select(
                "SELECT * FROM tv_episodes WHERE showid = ? AND season = ? AND episode = ? AND 5=5",
                [show, epInfo[0], epInfo[1]])
            if not ep_result:
                logger.log(u"Unable to find an episode for " + curEp + ", skipping", logger.WARNING)
                continue
            related_eps_result = myDB.select("SELECT * FROM tv_episodes WHERE location = ? AND episode != ?",
                                             [ep_result[0]["location"], epInfo[1]])

            root_ep_obj = show_obj.getEpisode(int(epInfo[0]), int(epInfo[1]))
            root_ep_obj.relatedEps = []

            for cur_related_ep in related_eps_result:
                related_ep_obj = show_obj.getEpisode(int(cur_related_ep["season"]), int(cur_related_ep["episode"]))
                if related_ep_obj not in root_ep_obj.relatedEps:
                    root_ep_obj.relatedEps.append(related_ep_obj)

            root_ep_obj.rename()

        return self.redirect("/home/displayShow?show=" + show)

    def searchEpisode(self, show=None, season=None, episode=None, downCurQuality=0):

        # retrieve the episode object and fail if we can't get one
        ep_obj = self._getEpisode(show, season, episode)
        if isinstance(ep_obj, str):
            return json.dumps({'result': 'failure'})

        # make a queue item for it and put it on the queue
        ep_queue_item = search_queue.ManualSearchQueueItem(ep_obj.show, ep_obj, bool(int(downCurQuality)))

        sickbeard.searchQueueScheduler.action.add_item(ep_queue_item)

        if not ep_queue_item.started and ep_queue_item.success is None:
            return json.dumps(
                {'result': 'success'})  # I Actually want to call it queued, because the search hasnt been started yet!
        if ep_queue_item.started and ep_queue_item.success is None:
            return json.dumps({'result': 'success'})
        else:
            return json.dumps({'result': 'failure'})

    ### Returns the current ep_queue_item status for the current viewed show.
    # Possible status: Downloaded, Snatched, etc...
    # Returns {'show': 279530, 'episodes' : ['episode' : 6, 'season' : 1, 'searchstatus' : 'queued', 'status' : 'running', 'quality': '4013']
    def getManualSearchStatus(self, show=None):
        def getEpisodes(searchThread, searchstatus):
            results = []
            showObj = sickbeard.helpers.findCertainShow(sickbeard.showList, int(searchThread.show.indexerid))
            
            if not showObj:
                logger.log('No Show Object found for show with indexerID: ' + str(searchThread.show.indexerid), logger.ERROR)
                return results
            
            if isinstance(searchThread, sickbeard.search_queue.ManualSearchQueueItem):
                results.append({'show': searchThread.show.indexerid,
                                'episode': searchThread.segment.episode,
                                'episodeindexid': searchThread.segment.indexerid,
                                'season': searchThread.segment.season,
                                'searchstatus': searchstatus,
                                'status': statusStrings[searchThread.segment.status],
                                'quality': self.getQualityClass(searchThread.segment),
                                'overview': Overview.overviewStrings[showObj.getOverview(int(searchThread.segment.status or -1))]})
            else:
                for epObj in searchThread.segment:
                    results.append({'show': epObj.show.indexerid,
                                    'episode': epObj.episode,
                                    'episodeindexid': epObj.indexerid,
                                    'season': epObj.season,
                                    'searchstatus': searchstatus,
                                    'status': statusStrings[epObj.status],
                                    'quality': self.getQualityClass(epObj),
                                    'overview': Overview.overviewStrings[showObj.getOverview(int(epObj.status or -1))]})

            return results

        episodes = []

        # Queued Searches
        searchstatus = 'queued'
        for searchThread in sickbeard.searchQueueScheduler.action.get_all_ep_from_queue(show):
            episodes += getEpisodes(searchThread, searchstatus)

        # Running Searches
        searchstatus = 'searching'
        if (sickbeard.searchQueueScheduler.action.is_manualsearch_in_progress()):
            searchThread = sickbeard.searchQueueScheduler.action.currentItem

            if searchThread.success:
                searchstatus = 'finished'

            episodes += getEpisodes(searchThread, searchstatus)

        # Finished Searches
        searchstatus = 'finished'
        for searchThread in sickbeard.search_queue.MANUAL_SEARCH_HISTORY:
            if show is not None:
                if not str(searchThread.show.indexerid) == show:
                    continue

            if isinstance(searchThread, sickbeard.search_queue.ManualSearchQueueItem):
                if not [x for x in episodes if x['episodeindexid'] == searchThread.segment.indexerid]:
                    episodes += getEpisodes(searchThread, searchstatus)
            else:
                ### These are only Failed Downloads/Retry SearchThreadItems.. lets loop through the segement/episodes
                if not [i for i, j in zip(searchThread.segment, episodes) if i.indexerid == j['episodeindexid']]:
                    episodes += getEpisodes(searchThread, searchstatus)

        return json.dumps({'episodes': episodes})

    def getQualityClass(self, ep_obj):
        # return the correct json value

        # Find the quality class for the episode
        quality_class = Quality.qualityStrings[Quality.UNKNOWN]
        ep_status, ep_quality = Quality.splitCompositeStatus(ep_obj.status)
        for x in (SD, HD720p, HD1080p):
            if ep_quality in Quality.splitQuality(x)[0]:
                quality_class = qualityPresetStrings[x]
                break

        return quality_class

    def searchEpisodeSubtitles(self, show=None, season=None, episode=None):
        # retrieve the episode object and fail if we can't get one
        ep_obj = self._getEpisode(show, season, episode)
        if isinstance(ep_obj, str):
            return json.dumps({'result': 'failure'})

        # try do download subtitles for that episode
        previous_subtitles = ep_obj.subtitles
        try:
            ep_obj.downloadSubtitles()
        except:
            return json.dumps({'result': 'failure'})

        # return the correct json value
        newSubtitles = frozenset(ep_obj.subtitles).difference(previous_subtitles)
        if newSubtitles:
            newLangs = [subtitles.fromietf(newSub) for newSub in newSubtitles]
            status = 'New subtitles downloaded: %s' % ', '.join([newLang.name for newLang in newLangs])
        else:
            status = 'No subtitles downloaded'
        ui.notifications.message(ep_obj.show.name, status)
        return json.dumps({'result': status, 'subtitles': ','.join(ep_obj.subtitles)})

    def setSceneNumbering(self, show, indexer, forSeason=None, forEpisode=None, forAbsolute=None, sceneSeason=None,
                          sceneEpisode=None, sceneAbsolute=None):

        # sanitize:
        if forSeason in ['null', '']: forSeason = None
        if forEpisode in ['null', '']: forEpisode = None
        if forAbsolute in ['null', '']: forAbsolute = None
        if sceneSeason in ['null', '']: sceneSeason = None
        if sceneEpisode in ['null', '']: sceneEpisode = None
        if sceneAbsolute in ['null', '']: sceneAbsolute = None

        showObj = sickbeard.helpers.findCertainShow(sickbeard.showList, int(show))

        if showObj.is_anime:
            result = {
                'success': True,
                'forAbsolute': forAbsolute,
            }
        else:
            result = {
                'success': True,
                'forSeason': forSeason,
                'forEpisode': forEpisode,
            }

        # retrieve the episode object and fail if we can't get one
        if showObj.is_anime:
            ep_obj = self._getEpisode(show, absolute=forAbsolute)
        else:
            ep_obj = self._getEpisode(show, forSeason, forEpisode)

        if isinstance(ep_obj, str):
            result['success'] = False
            result['errorMessage'] = ep_obj
        elif showObj.is_anime:
            logger.log(u"setAbsoluteSceneNumbering for %s from %s to %s" %
                       (show, forAbsolute, sceneAbsolute), logger.DEBUG)

            show = int(show)
            indexer = int(indexer)
            forAbsolute = int(forAbsolute)
            if sceneAbsolute is not None: sceneAbsolute = int(sceneAbsolute)

            set_scene_numbering(show, indexer, absolute_number=forAbsolute, sceneAbsolute=sceneAbsolute)
        else:
            logger.log(u"setEpisodeSceneNumbering for %s from %sx%s to %sx%s" %
                       (show, forSeason, forEpisode, sceneSeason, sceneEpisode), logger.DEBUG)

            show = int(show)
            indexer = int(indexer)
            forSeason = int(forSeason)
            forEpisode = int(forEpisode)
            if sceneSeason is not None: sceneSeason = int(sceneSeason)
            if sceneEpisode is not None: sceneEpisode = int(sceneEpisode)

            set_scene_numbering(show, indexer, season=forSeason, episode=forEpisode, sceneSeason=sceneSeason,
                                sceneEpisode=sceneEpisode)

        if showObj.is_anime:
            sn = get_scene_absolute_numbering(show, indexer, forAbsolute)
            if sn:
                result['sceneAbsolute'] = sn
            else:
                result['sceneAbsolute'] = None
        else:
            sn = get_scene_numbering(show, indexer, forSeason, forEpisode)
            if sn:
                (result['sceneSeason'], result['sceneEpisode']) = sn
            else:
                (result['sceneSeason'], result['sceneEpisode']) = (None, None)

        return json.dumps(result)


    def retryEpisode(self, show, season, episode, downCurQuality):

        # retrieve the episode object and fail if we can't get one
        ep_obj = self._getEpisode(show, season, episode)
        if isinstance(ep_obj, str):
            return json.dumps({'result': 'failure'})

        # make a queue item for it and put it on the queue
        ep_queue_item = search_queue.FailedQueueItem(ep_obj.show, [ep_obj], bool(int(downCurQuality)))
        sickbeard.searchQueueScheduler.action.add_item(ep_queue_item)

        if not ep_queue_item.started and ep_queue_item.success is None:
            return json.dumps(
                {'result': 'success'})  # I Actually want to call it queued, because the search hasnt been started yet!
        if ep_queue_item.started and ep_queue_item.success is None:
            return json.dumps({'result': 'success'})
        else:
            return json.dumps({'result': 'failure'})

    def fetch_releasegroups(self, show_name):
        logger.log(u'ReleaseGroups: %s' % show_name, logger.INFO)
        if helpers.set_up_anidb_connection():
            anime = adba.Anime(sickbeard.ADBA_CONNECTION, name=show_name)
            groups = anime.get_groups()
            logger.log(u'ReleaseGroups: %s' % groups, logger.INFO)
            return json.dumps({'result': 'success', 'groups': groups})

        return json.dumps({'result': 'failure'})            

@route('/IRC(/?.*)')
class HomeIRC(Home):
    def __init__(self, *args, **kwargs):
        super(HomeIRC, self).__init__(*args, **kwargs)

    def index(self):

        t = PageTemplate(rh=self, file="IRC.mako")
        return t.render(topmenu="IRC", header="IRC", title="IRC", submenu=self.HomeMenu())

@route('/news(/?.*)')
class HomeNews(Home):
    def __init__(self, *args, **kwargs):
        super(HomeNews, self).__init__(*args, **kwargs)

    def index(self):

        try:
            news = helpers.getURL('http://sickragetv.github.io/sickrage-news/news.md', session=requests.Session())
        except Exception:
            logger.log(u'Could not load news from repo, giving a link!', logger.DEBUG)
            news = 'Could not load news from the repo. [Click here for news.md](http://sickragetv.github.io/sickrage-news/news.md)'

        t = PageTemplate(rh=self, file="markdown.mako")
        data = markdown2.markdown(news if news else "The was a problem connecting to github, please refresh and try again")

        return t.render(title="News", header="News", topmenu="news", data=data, submenu=self.HomeMenu())

@route('/changes(/?.*)')
class HomeChangeLog(Home):
    def __init__(self, *args, **kwargs):
        super(HomeChangeLog, self).__init__(*args, **kwargs)

    def index(self):
        try:
            changes = helpers.getURL('http://sickragetv.github.io/sickrage-news/CHANGES.md', session=requests.Session())
        except Exception:
            logger.log(u'Could not load changes from repo, giving a link!', logger.DEBUG)
            changes = 'Could not load changes from the repo. [Click here for CHANGES.md](http://sickragetv.github.io/sickrage-news/CHANGES.md)'

        t = PageTemplate(rh=self, file="markdown.mako")
        data = markdown2.markdown(changes if changes else "The was a problem connecting to github, please refresh and try again")

        return t.render(title="Changelog", header="Changelog", topmenu="changes", data=data, submenu=self.HomeMenu())

@route('/home/postprocess(/?.*)')
class HomePostProcess(Home):
    def __init__(self, *args, **kwargs):
        super(HomePostProcess, self).__init__(*args, **kwargs)

    def index(self):
        t = PageTemplate(rh=self, file="home_postprocess.mako")
        return t.render(submenu=self.HomeMenu())

    def processEpisode(self, dir=None, nzbName=None, jobName=None, quiet=None, process_method=None, force=None,
                       is_priority=None, delete_on="0", failed="0", type="auto", *args, **kwargs):

        if failed == "0":
            failed = False
        else:
            failed = True

        if force in ["on", "1"]:
            force = True
        else:
            force = False

        if is_priority in ["on", "1"]:
            is_priority = True
        else:
            is_priority = False
            
        if delete_on in ["on", "1"]:
            delete_on = True
        else:
            delete_on = False
            
        if not dir:
            return self.redirect("/home/postprocess/")
        else:
            result = processTV.processDir(dir, nzbName, process_method=process_method, force=force,
                                          is_priority=is_priority, delete_on=delete_on, failed=failed, type=type)
            if quiet is not None and int(quiet) == 1:
                return result

            result = result.replace("\n", "<br />\n")
            return self._genericMessage("Postprocessing results", result)


@route('/home/addShows(/?.*)')
class HomeAddShows(Home):
    def __init__(self, *args, **kwargs):
        super(HomeAddShows, self).__init__(*args, **kwargs)

    def index(self):
        t = PageTemplate(rh=self, file="home_addShows.mako")
        return t.render(submenu=self.HomeMenu())

    def getIndexerLanguages(self):
        result = sickbeard.indexerApi().config['valid_languages']

        return json.dumps({'results': result})


    def sanitizeFileName(self, name):
        return helpers.sanitizeFileName(name)


    def searchIndexersForShowName(self, search_term, lang=None, indexer=None):
        if not lang or lang == 'null':
            lang = sickbeard.INDEXER_DEFAULT_LANGUAGE

        search_term = search_term.encode('utf-8')

        results = {}
        final_results = []

        # Query Indexers for each search term and build the list of results
        for indexer in sickbeard.indexerApi().indexers if not int(indexer) else [int(indexer)]:
            lINDEXER_API_PARMS = sickbeard.indexerApi(indexer).api_params.copy()
            lINDEXER_API_PARMS['language'] = lang
            lINDEXER_API_PARMS['custom_ui'] = classes.AllShowsListUI
            t = sickbeard.indexerApi(indexer).indexer(**lINDEXER_API_PARMS)

            logger.log("Searching for Show with searchterm: %s on Indexer: %s" % (
                search_term, sickbeard.indexerApi(indexer).name), logger.DEBUG)
            try:
                # add search results
                results.setdefault(indexer, []).extend(t[search_term])
            except Exception, e:
                continue

        map(final_results.extend,
            ([[sickbeard.indexerApi(id).name, id, sickbeard.indexerApi(id).config["show_url"], int(show['id']),
               show['seriesname'], show['firstaired']] for show in shows] for id, shows in results.iteritems()))

        lang_id = sickbeard.indexerApi().config['langabbv_to_id'][lang]
        return json.dumps({'results': final_results, 'langid': lang_id})


    def massAddTable(self, rootDir=None):
        t = PageTemplate(rh=self, file="home_massAddTable.mako")

        if not rootDir:
            return "No folders selected."
        elif type(rootDir) != list:
            root_dirs = [rootDir]
        else:
            root_dirs = rootDir

        root_dirs = [urllib.unquote_plus(x) for x in root_dirs]

        if sickbeard.ROOT_DIRS:
            default_index = int(sickbeard.ROOT_DIRS.split('|')[0])
        else:
            default_index = 0

        if len(root_dirs) > default_index:
            tmp = root_dirs[default_index]
            if tmp in root_dirs:
                root_dirs.remove(tmp)
                root_dirs = [tmp] + root_dirs

        dir_list = []

        myDB = db.DBConnection()
        for root_dir in root_dirs:
            try:
                file_list = ek.ek(os.listdir, root_dir)
            except:
                continue

            for cur_file in file_list:

                try:
                    cur_path = ek.ek(os.path.normpath, ek.ek(os.path.join, root_dir, cur_file))
                    if not ek.ek(os.path.isdir, cur_path):
                        continue
                except:
                    continue

                cur_dir = {
                    'dir': cur_path,
                    'display_dir': '<b>' + ek.ek(os.path.dirname, cur_path) + os.sep + '</b>' + ek.ek(
                        os.path.basename,
                        cur_path),
                }

                # see if the folder is in KODI already
                dirResults = myDB.select("SELECT * FROM tv_shows WHERE location = ?", [cur_path])

                if dirResults:
                    cur_dir['added_already'] = True
                else:
                    cur_dir['added_already'] = False

                dir_list.append(cur_dir)

                indexer_id = show_name = indexer = None
                for cur_provider in sickbeard.metadata_provider_dict.values():
                    if not (indexer_id and show_name):
                        (indexer_id, show_name, indexer) = cur_provider.retrieveShowMetadata(cur_path)

                        # default to TVDB if indexer was not detected
                        if show_name and not (indexer or indexer_id):
                            (sn, idx, id) = helpers.searchIndexerForShowID(show_name, indexer, indexer_id)

                            # set indexer and indexer_id from found info
                            if not indexer and idx:
                                indexer = idx

                            if not indexer_id and id:
                                indexer_id = id

                cur_dir['existing_info'] = (indexer_id, show_name, indexer)

                if indexer_id and helpers.findCertainShow(sickbeard.showList, indexer_id):
                    cur_dir['added_already'] = True


        return t.render(submenu=self.HomeMenu(), dirList=dir_list)


    def newShow(self, show_to_add=None, other_shows=None):
        """
        Display the new show page which collects a tvdb id, folder, and extra options and
        posts them to addNewShow
        """
        t = PageTemplate(rh=self, file="home_newShow.mako")
        
        indexer, show_dir, indexer_id, show_name = self.split_extra_show(show_to_add)

        if indexer_id and indexer and show_name:
            use_provided_info = True
        else:
            use_provided_info = False

        # use the given show_dir for the indexer search if available
        if not show_dir:
            default_show_name = ''
        elif not show_name:
            default_show_name = re.sub(' \(\d{4}\)', '',
                                         ek.ek(os.path.basename, ek.ek(os.path.normpath, show_dir)).replace('.', ' '))
        else:
            default_show_name = show_name

        # carry a list of other dirs if given
        if not other_shows:
            other_shows = []
        elif type(other_shows) != list:
            other_shows = [other_shows]

        if use_provided_info:
            provided_indexer_id = int(indexer_id or 0)
            provided_indexer_name = show_name

        provided_indexer = int(indexer or sickbeard.INDEXER_DEFAULT)

        return t.render(submenu=self.HomeMenu(), enable_anime_options=True,
                use_provided_info=use_provided_info, default_show_name=default_show_name, other_shows=other_shows,
                provided_show_dir=show_dir, provided_indexer_id=provided_indexer_id, provided_indexer_name=provided_indexer_name,
                provided_indexer=provided_indexer, indexers=sickbeard.indexerApi().indexers, whitelist=[], blacklist=[], groups=[]
        )

    def recommendedShows(self):
        """
        Display the new show page which collects a tvdb id, folder, and extra options and
        posts them to addNewShow
        """
        t = PageTemplate(rh=self, file="home_recommendedShows.mako")
        return t.render(submenu=self.HomeMenu(), enable_anime_options=False)

    def getRecommendedShows(self):
        t = PageTemplate(rh=self, file="trendingShows.mako")
        t.submenu = self.HomeMenu()

        t.trending_shows = []
        
        trakt_api = TraktAPI(sickbeard.SSL_VERIFY, sickbeard.TRAKT_TIMEOUT)

        try:
            not_liked_show = ""
            if sickbeard.TRAKT_BLACKLIST_NAME is not None and sickbeard.TRAKT_BLACKLIST_NAME:
                not_liked_show = trakt_api.traktRequest("users/" + sickbeard.TRAKT_USERNAME + "/lists/" + sickbeard.TRAKT_BLACKLIST_NAME + "/items") or []
            else:
                logger.log(u"trending blacklist name is empty", logger.DEBUG)

            shows = trakt_api.traktRequest("recommendations/shows?extended=full,images") or []

            library_shows = trakt_api.traktRequest("sync/collection/shows?extended=full") or []
            
            for show_detail in shows:
                show = {}
                show['show']=show_detail
                try:
                    tvdb_id = int(show['show']['ids']['tvdb'])
                    tvrage_id = int(show['show']['ids']['tvrage'] or 0)
                    if not helpers.findCertainShow(sickbeard.showList, [tvdb_id, tvrage_id]):
                        if show['show']['ids']['tvdb'] not in (lshow['show']['ids']['tvdb'] for lshow in library_shows):
                            if not_liked_show:
                                if show['show']['ids']['tvdb'] not in (show['show']['ids']['tvdb'] for show in not_liked_show if show['type'] == 'show'):	
                                    t.trending_shows += [show]
                            else:
                                t.trending_shows += [show]

                except exceptions.MultipleShowObjectsException:
                    continue

            if sickbeard.TRAKT_BLACKLIST_NAME != '':
                t.blacklist = True
            else:
                t.blacklist = False

        except traktException as e:
            logger.log(u"Could not connect to Trakt service: %s" % ex(e), logger.WARNING)

        return t.render()

    def trendingShows(self):
        """
        Display the new show page which collects a tvdb id, folder, and extra options and
        posts them to addNewShow
        """
        t = PageTemplate(rh=self, file="home_trendingShows.mako")
        t.submenu = self.HomeMenu()
        t.enable_anime_options = False

        return t.render()

    def getTrendingShows(self):
        """
        Display the new show page which collects a tvdb id, folder, and extra options and
        posts them to addNewShow
        """
        t = PageTemplate(rh=self, file="trendingShows.mako")
        t.submenu = self.HomeMenu()

        t.trending_shows = []

        trakt_api = TraktAPI(sickbeard.SSL_VERIFY, sickbeard.TRAKT_TIMEOUT)

        try:
            not_liked_show = ""
            if sickbeard.TRAKT_BLACKLIST_NAME is not None and sickbeard.TRAKT_BLACKLIST_NAME:
                not_liked_show = trakt_api.traktRequest("users/" + sickbeard.TRAKT_USERNAME + "/lists/" + sickbeard.TRAKT_BLACKLIST_NAME + "/items") or []
            else:
                logger.log(u"trending blacklist name is empty", logger.DEBUG)

            limit_show = 50 + len(not_liked_show)

            shows = trakt_api.traktRequest("shows/trending?limit=" + str(limit_show) + "&extended=full,images") or []

            library_shows = trakt_api.traktRequest("sync/collection/shows?extended=full") or []
            for show in shows:
                try:
                    tvdb_id = int(show['show']['ids']['tvdb'])
                    tvrage_id = int(show['show']['ids']['tvrage'] or 0)
                    if not helpers.findCertainShow(sickbeard.showList, [tvdb_id, tvrage_id]):
                        if show['show']['ids']['tvdb'] not in (lshow['show']['ids']['tvdb'] for lshow in library_shows):
                            if not_liked_show:
                                if show['show']['ids']['tvdb'] not in (show['show']['ids']['tvdb'] for show in not_liked_show if show['type'] == 'show'):
                                    t.trending_shows += [show]
                            else:
                                t.trending_shows += [show]

                except exceptions.MultipleShowObjectsException:
                    continue

            if sickbeard.TRAKT_BLACKLIST_NAME != '':
                t.blacklist = True
            else:
                t.blacklist = False

        except traktException as e:
            logger.log(u"Could not connect to Trakt service: %s" % ex(e), logger.WARNING)

        return t.render()

    def addShowToBlacklist(self, indexer_id):

        # URL parameters
        data = {
            'shows': [
                {
                    'ids': {
                           'tvdb': indexer_id
                           }
                }
            ]
        }

        trakt_api = TraktAPI(sickbeard.SSL_VERIFY, sickbeard.TRAKT_TIMEOUT)

        result=trakt_api.traktRequest("users/" + sickbeard.TRAKT_USERNAME + "/lists/" + sickbeard.TRAKT_BLACKLIST_NAME + "/items", data, method='POST')

        return self.redirect('/home/addShows/trendingShows/')

    def existingShows(self):
        """
        Prints out the page to add existing shows from a root dir
        """
        t = PageTemplate(rh=self, file="home_addExistingShow.mako")
        t.submenu = self.HomeMenu()
        t.enable_anime_options = False
        
        return t.render()

    def addTraktShow(self, indexer_id, showName):
        if helpers.findCertainShow(sickbeard.showList, int(indexer_id)):
            return

        if sickbeard.ROOT_DIRS:
            root_dirs = sickbeard.ROOT_DIRS.split('|')
            location = root_dirs[int(root_dirs[0]) + 1]
        else:
            location = None

        if location:
            show_dir = ek.ek(os.path.join, location, helpers.sanitizeFileName(showName))
            dir_exists = helpers.makeDir(show_dir)
            if not dir_exists:
                logger.log(u"Unable to create the folder " + show_dir + ", can't add the show", logger.ERROR)
                return
            else:
                helpers.chmodAsParent(show_dir)

            sickbeard.showQueueScheduler.action.addShow(1, int(indexer_id), show_dir,
                                                        default_status=sickbeard.STATUS_DEFAULT,
                                                        quality=sickbeard.QUALITY_DEFAULT,
                                                        flatten_folders=sickbeard.FLATTEN_FOLDERS_DEFAULT,
                                                        subtitles=sickbeard.SUBTITLES_DEFAULT,
                                                        anime=sickbeard.ANIME_DEFAULT,
                                                        scene=sickbeard.SCENE_DEFAULT,
                                                        default_status_after=sickbeard.STATUS_DEFAULT_AFTER)

            ui.notifications.message('Show added', 'Adding the specified show into ' + show_dir)
        else:
            logger.log(u"There was an error creating the show, no root directory setting found", logger.ERROR)
            return "No root directories setup, please go back and add one."

        # done adding show
        return self.redirect('/home/')

    def addNewShow(self, whichSeries=None, indexerLang=None, rootDir=None, defaultStatus=None,
                   anyQualities=None, bestQualities=None, flatten_folders=None, subtitles=None,
                   fullShowPath=None, other_shows=None, skipShow=None, providedIndexer=None, anime=None,
                   scene=None, blacklist=None, whitelist=None, defaultStatusAfter=None):
        """
        Receive tvdb id, dir, and other options and create a show from them. If extra show dirs are
        provided then it forwards back to newShow, if not it goes to /home.
        """

        if indexerLang is None:
            indexerLang = sickbeard.INDEXER_DEFAULT_LANGUAGE

        # grab our list of other dirs if given
        if not other_shows:
            other_shows = []
        elif type(other_shows) != list:
            other_shows = [other_shows]

        def finishAddShow():
            # if there are no extra shows then go home
            if not other_shows:
                return self.redirect('/home/')

            # peel off the next one
            next_show_dir = other_shows[0]
            rest_of_show_dirs = other_shows[1:]

            # go to add the next show
            return self.newShow(next_show_dir, rest_of_show_dirs)

        # if we're skipping then behave accordingly
        if skipShow:
            return finishAddShow()

        # sanity check on our inputs
        if (not rootDir and not fullShowPath) or not whichSeries:
            return "Missing params, no Indexer ID or folder:" + repr(whichSeries) + " and " + repr(
                rootDir) + "/" + repr(fullShowPath)

        # figure out what show we're adding and where
        series_pieces = whichSeries.split('|')
        if (whichSeries and rootDir) or (whichSeries and fullShowPath and len(series_pieces) > 1):
            if len(series_pieces) < 6:
                logger.log("Unable to add show due to show selection. Not anough arguments: %s" % (repr(series_pieces)),
                           logger.ERROR)
                ui.notifications.error("Unknown error. Unable to add show due to problem with show selection.")
                return self.redirect('/home/addShows/existingShows/')

            indexer = int(series_pieces[1])
            indexer_id = int(series_pieces[3])
            # Show name was sent in UTF-8 in the form
            show_name = series_pieces[4].decode('utf-8')
        else:
            # if no indexer was provided use the default indexer set in General settings
            if not providedIndexer:
                providedIndexer = sickbeard.INDEXER_DEFAULT

            indexer = int(providedIndexer)
            indexer_id = int(whichSeries)
            show_name = os.path.basename(os.path.normpath(fullShowPath))

        # use the whole path if it's given, or else append the show name to the root dir to get the full show path
        if fullShowPath:
            show_dir = ek.ek(os.path.normpath, fullShowPath)
        else:
            show_dir = ek.ek(os.path.join, rootDir, helpers.sanitizeFileName(show_name))

        # blanket policy - if the dir exists you should have used "add existing show" numbnuts
        if ek.ek(os.path.isdir, show_dir) and not fullShowPath:
            ui.notifications.error("Unable to add show", "Folder " + show_dir + " exists already")
            return self.redirect('/home/addShows/existingShows/')

        # don't create show dir if config says not to
        if sickbeard.ADD_SHOWS_WO_DIR:
            logger.log(u"Skipping initial creation of " + show_dir + " due to config.ini setting")
        else:
            dir_exists = helpers.makeDir(show_dir)
            if not dir_exists:
                logger.log(u"Unable to create the folder " + show_dir + ", can't add the show", logger.ERROR)
                ui.notifications.error("Unable to add show",
                                       "Unable to create the folder " + show_dir + ", can't add the show")
                #Dont redirect to default page because user wants to see the new show
                return self.redirect("/home/")
            else:
                helpers.chmodAsParent(show_dir)

        # prepare the inputs for passing along
        scene = config.checkbox_to_value(scene)
        anime = config.checkbox_to_value(anime)
        flatten_folders = config.checkbox_to_value(flatten_folders)
        subtitles = config.checkbox_to_value(subtitles)

        if whitelist:
            whitelist = short_group_names(whitelist)
        if blacklist:
            blacklist = short_group_names(blacklist)
        
        if not anyQualities:
            anyQualities = []
        if not bestQualities:
            bestQualities = []
        if type(anyQualities) != list:
            anyQualities = [anyQualities]
        if type(bestQualities) != list:
            bestQualities = [bestQualities]
        newQuality = Quality.combineQualities(map(int, anyQualities), map(int, bestQualities))

        # add the show
        sickbeard.showQueueScheduler.action.addShow(indexer, indexer_id, show_dir, int(defaultStatus), newQuality,
                                                    flatten_folders, indexerLang, subtitles, anime,
                                                    scene, None, blacklist, whitelist, int(defaultStatusAfter))
        ui.notifications.message('Show added', 'Adding the specified show into ' + show_dir)

        return finishAddShow()

    def split_extra_show(self, extra_show):
        if not extra_show:
            return (None, None, None, None)
        split_vals = extra_show.split('|')
        if len(split_vals) < 4:
            indexer = split_vals[0]
            show_dir = split_vals[1]
            return (indexer, show_dir, None, None)
        indexer = split_vals[0]
        show_dir = split_vals[1]
        indexer_id = split_vals[2]
        show_name = '|'.join(split_vals[3:])

        return (indexer, show_dir, indexer_id, show_name)


    def addExistingShows(self, shows_to_add=None, promptForSettings=None):
        """
        Receives a dir list and add them. Adds the ones with given TVDB IDs first, then forwards
        along to the newShow page.
        """

        # grab a list of other shows to add, if provided
        if not shows_to_add:
            shows_to_add = []
        elif type(shows_to_add) != list:
            shows_to_add = [shows_to_add]

        shows_to_add = [urllib.unquote_plus(x) for x in shows_to_add]

        promptForSettings = config.checkbox_to_value(promptForSettings)

        indexer_id_given = []
        dirs_only = []
        # separate all the ones with Indexer IDs
        for cur_dir in shows_to_add:
            if '|' in cur_dir:
                split_vals = cur_dir.split('|')
                if len(split_vals) < 3:
                    dirs_only.append(cur_dir)
            if not '|' in cur_dir:
                dirs_only.append(cur_dir)
            else:
                indexer, show_dir, indexer_id, show_name = self.split_extra_show(cur_dir)

                if not show_dir or not indexer_id or not show_name:
                    continue

                indexer_id_given.append((int(indexer), show_dir, int(indexer_id), show_name))


        # if they want me to prompt for settings then I will just carry on to the newShow page
        if promptForSettings and shows_to_add:
            return self.newShow(shows_to_add[0], shows_to_add[1:])

        # if they don't want me to prompt for settings then I can just add all the nfo shows now
        num_added = 0
        for cur_show in indexer_id_given:
            indexer, show_dir, indexer_id, show_name = cur_show

            if indexer is not None and indexer_id is not None:
                # add the show
                sickbeard.showQueueScheduler.action.addShow(indexer, indexer_id, show_dir,
                                                            default_status=sickbeard.STATUS_DEFAULT,
                                                            quality=sickbeard.QUALITY_DEFAULT,
                                                            flatten_folders=sickbeard.FLATTEN_FOLDERS_DEFAULT,
                                                            subtitles=sickbeard.SUBTITLES_DEFAULT,
                                                            anime=sickbeard.ANIME_DEFAULT,
                                                            scene=sickbeard.SCENE_DEFAULT,
                                                            default_status_after=sickbeard.STATUS_DEFAULT_AFTER)
                num_added += 1

        if num_added:
            ui.notifications.message("Shows Added",
                                     "Automatically added " + str(num_added) + " from their existing metadata files")

        # if we're done then go home
        if not dirs_only:
            return self.redirect('/home/')

        # for the remaining shows we need to prompt for each one, so forward this on to the newShow page
        return self.newShow(dirs_only[0], dirs_only[1:])


@route('/manage(/?.*)')
class Manage(Home, WebRoot):
    def __init__(self, *args, **kwargs):
        super(Manage, self).__init__(*args, **kwargs)

    def ManageMenu(self):
        menu = [
            {'title': 'Backlog Overview', 'path': 'manage/backlogOverview/'},
            {'title': 'Manage Searches', 'path': 'manage/manageSearches/'},
            {'title': 'Episode Status Management', 'path': 'manage/episodeStatuses/'}, ]

        if sickbeard.USE_TORRENTS and sickbeard.TORRENT_METHOD != 'blackhole' \
                and (sickbeard.ENABLE_HTTPS and sickbeard.TORRENT_HOST[:5] == 'https'
                     or not sickbeard.ENABLE_HTTPS and sickbeard.TORRENT_HOST[:5] == 'http:'):
            menu.append({'title': 'Manage Torrents', 'path': 'manage/manageTorrents/'})

        if sickbeard.USE_SUBTITLES:
            menu.append({'title': 'Missed Subtitle Management', 'path': 'manage/subtitleMissed/'})

        if sickbeard.USE_FAILED_DOWNLOADS:
            menu.append({'title': 'Failed Downloads', 'path': 'manage/failedDownloads/'})

        return menu

    def index(self):
        t = PageTemplate(rh=self, file="manage.mako")
        t.submenu = self.ManageMenu()
        return t.render()


    def showEpisodeStatuses(self, indexer_id, whichStatus):
        status_list = [int(whichStatus)]
        if status_list[0] == SNATCHED:
            status_list = Quality.SNATCHED + Quality.SNATCHED_PROPER

        myDB = db.DBConnection()
        cur_show_results = myDB.select(
            "SELECT season, episode, name FROM tv_episodes WHERE showid = ? AND season != 0 AND status IN (" + ','.join(
                ['?'] * len(status_list)) + ")", [int(indexer_id)] + status_list)

        result = {}
        for cur_result in cur_show_results:
            cur_season = int(cur_result["season"])
            cur_episode = int(cur_result["episode"])

            if cur_season not in result:
                result[cur_season] = {}

            result[cur_season][cur_episode] = cur_result["name"]

        return json.dumps(result)


    def episodeStatuses(self, whichStatus=None):
        if whichStatus:
            whichStatus = int(whichStatus)
            status_list = [whichStatus]
            if status_list[0] == SNATCHED:
                status_list = Quality.SNATCHED + Quality.SNATCHED_PROPER
        else:
            status_list = []

        t = PageTemplate(rh=self, file="manage_episodeStatuses.mako")
        t.submenu = self.ManageMenu()
        t.whichStatus = whichStatus

        # if we have no status then this is as far as we need to go
        if not status_list:
            return t.render()

        myDB = db.DBConnection()
        status_results = myDB.select(
            "SELECT show_name, tv_shows.indexer_id AS indexer_id FROM tv_episodes, tv_shows WHERE tv_episodes.status IN (" + ','.join(
                ['?'] * len(
                    status_list)) + ") AND season != 0 AND tv_episodes.showid = tv_shows.indexer_id ORDER BY show_name",
            status_list)

        ep_counts = {}
        show_names = {}
        sorted_show_ids = []
        for cur_status_result in status_results:
            cur_indexer_id = int(cur_status_result["indexer_id"])
            if cur_indexer_id not in ep_counts:
                ep_counts[cur_indexer_id] = 1
            else:
                ep_counts[cur_indexer_id] += 1

            show_names[cur_indexer_id] = cur_status_result["show_name"]
            if cur_indexer_id not in sorted_show_ids:
                sorted_show_ids.append(cur_indexer_id)

        t.show_names = show_names
        t.ep_counts = ep_counts
        t.sorted_show_ids = sorted_show_ids
        return t.render()


    def changeEpisodeStatuses(self, oldStatus, newStatus, *args, **kwargs):

        status_list = [int(oldStatus)]
        if status_list[0] == SNATCHED:
            status_list = Quality.SNATCHED + Quality.SNATCHED_PROPER

        to_change = {}

        # make a list of all shows and their associated args
        for arg in kwargs:
            indexer_id, what = arg.split('-')

            # we don't care about unchecked checkboxes
            if kwargs[arg] != 'on':
                continue

            if indexer_id not in to_change:
                to_change[indexer_id] = []

            to_change[indexer_id].append(what)

        myDB = db.DBConnection()
        for cur_indexer_id in to_change:

            # get a list of all the eps we want to change if they just said "all"
            if 'all' in to_change[cur_indexer_id]:
                all_eps_results = myDB.select(
                    "SELECT season, episode FROM tv_episodes WHERE status IN (" + ','.join(
                        ['?'] * len(status_list)) + ") AND season != 0 AND showid = ?",
                    status_list + [cur_indexer_id])
                all_eps = [str(x["season"]) + 'x' + str(x["episode"]) for x in all_eps_results]
                to_change[cur_indexer_id] = all_eps

            self.setStatus(cur_indexer_id, '|'.join(to_change[cur_indexer_id]), newStatus, direct=True)

        return self.redirect('/manage/episodeStatuses/')


    def showSubtitleMissed(self, indexer_id, whichSubs):
        myDB = db.DBConnection()
        cur_show_results = myDB.select(
            "SELECT season, episode, name, subtitles FROM tv_episodes WHERE showid = ? AND season != 0 AND status LIKE '%4'",
            [int(indexer_id)])

        result = {}
        for cur_result in cur_show_results:
            if whichSubs == 'all':
                if not frozenset(subtitles.wantedLanguages()).difference(cur_result["subtitles"].split(',')):
                    continue
            elif whichSubs in cur_result["subtitles"]:
                continue

            cur_season = int(cur_result["season"])
            cur_episode = int(cur_result["episode"])

            if cur_season not in result:
                result[cur_season] = {}

            if cur_episode not in result[cur_season]:
                result[cur_season][cur_episode] = {}

            result[cur_season][cur_episode]["name"] = cur_result["name"]

            result[cur_season][cur_episode]["subtitles"] = cur_result["subtitles"]

        return json.dumps(result)


    def subtitleMissed(self, whichSubs=None):

        t = PageTemplate(rh=self, file="manage_subtitleMissed.mako")
        t.submenu = self.ManageMenu()
        t.whichSubs = whichSubs

        if not whichSubs:
            return t.render()

        myDB = db.DBConnection()
        status_results = myDB.select(
            "SELECT show_name, tv_shows.indexer_id as indexer_id, tv_episodes.subtitles subtitles " +
            "FROM tv_episodes, tv_shows " +
            "WHERE tv_shows.subtitles = 1 AND tv_episodes.status LIKE '%4' AND tv_episodes.season != 0 " +
            "AND tv_episodes.showid = tv_shows.indexer_id ORDER BY show_name")

        ep_counts = {}
        show_names = {}
        sorted_show_ids = []
        for cur_status_result in status_results:
            if whichSubs == 'all':
                if not frozenset(subtitles.wantedLanguages()).difference(cur_status_result["subtitles"].split(',')):
                    continue
            elif whichSubs in cur_status_result["subtitles"]:
                continue

            cur_indexer_id = int(cur_status_result["indexer_id"])
            if cur_indexer_id not in ep_counts:
                ep_counts[cur_indexer_id] = 1
            else:
                ep_counts[cur_indexer_id] += 1

            show_names[cur_indexer_id] = cur_status_result["show_name"]
            if cur_indexer_id not in sorted_show_ids:
                sorted_show_ids.append(cur_indexer_id)

        t.show_names = show_names
        t.ep_counts = ep_counts
        t.sorted_show_ids = sorted_show_ids
        return t.render()


    def downloadSubtitleMissed(self, *args, **kwargs):

        to_download = {}

        # make a list of all shows and their associated args
        for arg in kwargs:
            indexer_id, what = arg.split('-')

            # we don't care about unchecked checkboxes
            if kwargs[arg] != 'on':
                continue

            if indexer_id not in to_download:
                to_download[indexer_id] = []

            to_download[indexer_id].append(what)

        for cur_indexer_id in to_download:
            # get a list of all the eps we want to download subtitles if they just said "all"
            if 'all' in to_download[cur_indexer_id]:
                myDB = db.DBConnection()
                all_eps_results = myDB.select(
                    "SELECT season, episode FROM tv_episodes WHERE status LIKE '%4' AND season != 0 AND showid = ?",
                    [cur_indexer_id])
                to_download[cur_indexer_id] = [str(x["season"]) + 'x' + str(x["episode"]) for x in all_eps_results]

            for epResult in to_download[cur_indexer_id]:
                season, episode = epResult.split('x')

                show = sickbeard.helpers.findCertainShow(sickbeard.showList, int(cur_indexer_id))
                subtitles = show.getEpisode(int(season), int(episode)).downloadSubtitles()

        return self.redirect('/manage/subtitleMissed/')


    def backlogShow(self, indexer_id):

        show_obj = helpers.findCertainShow(sickbeard.showList, int(indexer_id))

        if show_obj:
            sickbeard.backlogSearchScheduler.action.searchBacklog([show_obj])

        return self.redirect("/manage/backlogOverview/")


    def backlogOverview(self):

        t = PageTemplate(rh=self, file="manage_backlogOverview.mako")
        t.submenu = self.ManageMenu()

        showCounts = {}
        showCats = {}
        showSQLResults = {}

        myDB = db.DBConnection()
        for curShow in sickbeard.showList:

            epCounts = {}
            epCats = {}
            epCounts[Overview.SKIPPED] = 0
            epCounts[Overview.WANTED] = 0
            epCounts[Overview.QUAL] = 0
            epCounts[Overview.GOOD] = 0
            epCounts[Overview.UNAIRED] = 0
            epCounts[Overview.SNATCHED] = 0

            sqlResults = myDB.select(
                "SELECT * FROM tv_episodes WHERE tv_episodes.showid in (SELECT tv_shows.indexer_id FROM tv_shows WHERE tv_shows.indexer_id = ? AND paused = 0) ORDER BY tv_episodes.season DESC, tv_episodes.episode DESC",
                [curShow.indexerid])

            for curResult in sqlResults:
                curEpCat = curShow.getOverview(int(curResult["status"] or -1))
                if curEpCat:
                    epCats[str(curResult["season"]) + "x" + str(curResult["episode"])] = curEpCat
                    epCounts[curEpCat] += 1

            showCounts[curShow.indexerid] = epCounts
            showCats[curShow.indexerid] = epCats
            showSQLResults[curShow.indexerid] = sqlResults

        t.showCounts = showCounts
        t.showCats = showCats
        t.showSQLResults = showSQLResults

        return t.render()


    def massEdit(self, toEdit=None):

        t = PageTemplate(rh=self, file="manage_massEdit.mako")
        t.submenu = self.ManageMenu()

        if not toEdit:
            return self.redirect("/manage/")

        showIDs = toEdit.split("|")
        showList = []
        for curID in showIDs:
            curID = int(curID)
            showObj = helpers.findCertainShow(sickbeard.showList, curID)
            if showObj:
                showList.append(showObj)

        archive_firstmatch_all_same = True
        last_archive_firstmatch = None

        flatten_folders_all_same = True
        last_flatten_folders = None

        paused_all_same = True
        last_paused = None

        default_ep_status_all_same = True
        last_default_ep_status = None

        anime_all_same = True
        last_anime = None

        sports_all_same = True
        last_sports = None

        quality_all_same = True
        last_quality = None

        subtitles_all_same = True
        last_subtitles = None

        scene_all_same = True
        last_scene = None

        air_by_date_all_same = True
        last_air_by_date = None

        root_dir_list = []

        for curShow in showList:

            cur_root_dir = ek.ek(os.path.dirname, curShow._location)
            if cur_root_dir not in root_dir_list:
                root_dir_list.append(cur_root_dir)

            if archive_firstmatch_all_same:
                # if we had a value already and this value is different then they're not all the same
                if last_archive_firstmatch not in (None, curShow.archive_firstmatch):
                    archive_firstmatch_all_same = False
                else:
                    last_archive_firstmatch = curShow.archive_firstmatch

            # if we know they're not all the same then no point even bothering
            if paused_all_same:
                # if we had a value already and this value is different then they're not all the same
                if last_paused not in (None, curShow.paused):
                    paused_all_same = False
                else:
                    last_paused = curShow.paused

            if default_ep_status_all_same:
                if last_default_ep_status not in (None, curShow.default_ep_status):
                    default_ep_status_all_same = False
                else:
                    last_default_ep_status = curShow.default_ep_status

            if anime_all_same:
                # if we had a value already and this value is different then they're not all the same
                if last_anime not in (None, curShow.is_anime):
                    anime_all_same = False
                else:
                    last_anime = curShow.anime

            if flatten_folders_all_same:
                if last_flatten_folders not in (None, curShow.flatten_folders):
                    flatten_folders_all_same = False
                else:
                    last_flatten_folders = curShow.flatten_folders

            if quality_all_same:
                if last_quality not in (None, curShow.quality):
                    quality_all_same = False
                else:
                    last_quality = curShow.quality

            if subtitles_all_same:
                if last_subtitles not in (None, curShow.subtitles):
                    subtitles_all_same = False
                else:
                    last_subtitles = curShow.subtitles

            if scene_all_same:
                if last_scene not in (None, curShow.scene):
                    scene_all_same = False
                else:
                    last_scene = curShow.scene

            if sports_all_same:
                if last_sports not in (None, curShow.sports):
                    sports_all_same = False
                else:
                    last_sports = curShow.sports

            if air_by_date_all_same:
                if last_air_by_date not in (None, curShow.air_by_date):
                    air_by_date_all_same = False
                else:
                    last_air_by_date = curShow.air_by_date

        t.showList = toEdit
        t.archive_firstmatch_value = last_archive_firstmatch if archive_firstmatch_all_same else None
        t.default_ep_status_value = last_default_ep_status if default_ep_status_all_same else None
        t.paused_value = last_paused if paused_all_same else None
        t.anime_value = last_anime if anime_all_same else None
        t.flatten_folders_value = last_flatten_folders if flatten_folders_all_same else None
        t.quality_value = last_quality if quality_all_same else None
        t.subtitles_value = last_subtitles if subtitles_all_same else None
        t.scene_value = last_scene if scene_all_same else None
        t.sports_value = last_sports if sports_all_same else None
        t.air_by_date_value = last_air_by_date if air_by_date_all_same else None
        t.root_dir_list = root_dir_list

        return t.render()


    def massEditSubmit(self, archive_firstmatch=None, paused=None, default_ep_status=None,
                       anime=None, sports=None, scene=None, flatten_folders=None, quality_preset=False,
                       subtitles=None, air_by_date=None, anyQualities=[], bestQualities=[], toEdit=None, *args,
                       **kwargs):

        dir_map = {}
        for cur_arg in kwargs:
            if not cur_arg.startswith('orig_root_dir_'):
                continue
            which_index = cur_arg.replace('orig_root_dir_', '')
            end_dir = kwargs['new_root_dir_' + which_index]
            dir_map[kwargs[cur_arg]] = end_dir

        showIDs = toEdit.split("|")
        errors = []
        for curShow in showIDs:
            curErrors = []
            showObj = helpers.findCertainShow(sickbeard.showList, int(curShow))
            if not showObj:
                continue

            cur_root_dir = ek.ek(os.path.dirname, showObj._location)
            cur_show_dir = ek.ek(os.path.basename, showObj._location)
            if cur_root_dir in dir_map and cur_root_dir != dir_map[cur_root_dir]:
                new_show_dir = ek.ek(os.path.join, dir_map[cur_root_dir], cur_show_dir)
                logger.log(
                    u"For show " + showObj.name + " changing dir from " + showObj._location + " to " + new_show_dir)
            else:
                new_show_dir = showObj._location

            if archive_firstmatch == 'keep':
                new_archive_firstmatch = showObj.archive_firstmatch
            else:
                new_archive_firstmatch = True if archive_firstmatch == 'enable' else False
            new_archive_firstmatch = 'on' if new_archive_firstmatch else 'off'

            if paused == 'keep':
                new_paused = showObj.paused
            else:
                new_paused = True if paused == 'enable' else False
            new_paused = 'on' if new_paused else 'off'

            if default_ep_status == 'keep':
                new_default_ep_status = showObj.default_ep_status
            else:
                new_default_ep_status = default_ep_status

            if anime == 'keep':
                new_anime = showObj.anime
            else:
                new_anime = True if anime == 'enable' else False
            new_anime = 'on' if new_anime else 'off'

            if sports == 'keep':
                new_sports = showObj.sports
            else:
                new_sports = True if sports == 'enable' else False
            new_sports = 'on' if new_sports else 'off'

            if scene == 'keep':
                new_scene = showObj.is_scene
            else:
                new_scene = True if scene == 'enable' else False
            new_scene = 'on' if new_scene else 'off'

            if air_by_date == 'keep':
                new_air_by_date = showObj.air_by_date
            else:
                new_air_by_date = True if air_by_date == 'enable' else False
            new_air_by_date = 'on' if new_air_by_date else 'off'

            if flatten_folders == 'keep':
                new_flatten_folders = showObj.flatten_folders
            else:
                new_flatten_folders = True if flatten_folders == 'enable' else False
            new_flatten_folders = 'on' if new_flatten_folders else 'off'

            if subtitles == 'keep':
                new_subtitles = showObj.subtitles
            else:
                new_subtitles = True if subtitles == 'enable' else False

            new_subtitles = 'on' if new_subtitles else 'off'

            if quality_preset == 'keep':
                anyQualities, bestQualities = Quality.splitQuality(showObj.quality)

            exceptions_list = []

            curErrors += self.editShow(curShow, new_show_dir, anyQualities,
                                       bestQualities, exceptions_list,
                                       defaultEpStatus=new_default_ep_status,
                                       archive_firstmatch=new_archive_firstmatch,
                                       flatten_folders=new_flatten_folders,
                                       paused=new_paused, sports=new_sports,
                                       subtitles=new_subtitles, anime=new_anime,
                                       scene=new_scene, air_by_date=new_air_by_date,
                                       directCall=True)

            if curErrors:
                logger.log(u"Errors: " + str(curErrors), logger.ERROR)
                errors.append('<b>%s:</b>\n<ul>' % showObj.name + ' '.join(
                    ['<li>%s</li>' % error for error in curErrors]) + "</ul>")

        if len(errors) > 0:
            ui.notifications.error('%d error%s while saving changes:' % (len(errors), "" if len(errors) == 1 else "s"),
                                   " ".join(errors))

        return self.redirect("/manage/")


    def massUpdate(self, toUpdate=None, toRefresh=None, toRename=None, toDelete=None, toRemove=None, toMetadata=None,
                   toSubtitle=None):

        if toUpdate is not None:
            toUpdate = toUpdate.split('|')
        else:
            toUpdate = []

        if toRefresh is not None:
            toRefresh = toRefresh.split('|')
        else:
            toRefresh = []

        if toRename is not None:
            toRename = toRename.split('|')
        else:
            toRename = []

        if toSubtitle is not None:
            toSubtitle = toSubtitle.split('|')
        else:
            toSubtitle = []

        if toDelete is not None:
            toDelete = toDelete.split('|')
        else:
            toDelete = []

        if toRemove is not None:
            toRemove = toRemove.split('|')
        else:
            toRemove = []

        if toMetadata is not None:
            toMetadata = toMetadata.split('|')
        else:
            toMetadata = []

        errors = []
        refreshes = []
        updates = []
        renames = []
        subtitles = []

        for curShowID in set(toUpdate + toRefresh + toRename + toSubtitle + toDelete + toRemove + toMetadata):

            if curShowID == '':
                continue

            showObj = sickbeard.helpers.findCertainShow(sickbeard.showList, int(curShowID))

            if showObj is None:
                continue

            if curShowID in toDelete:
                showObj.deleteShow(True)
                # don't do anything else if it's being deleted
                continue

            if curShowID in toRemove:
                showObj.deleteShow()
                # don't do anything else if it's being remove
                continue

            if curShowID in toUpdate:
                try:
                    sickbeard.showQueueScheduler.action.updateShow(showObj, True)
                    updates.append(showObj.name)
                except exceptions.CantUpdateException, e:
                    errors.append("Unable to update show: {0}".format(str(e)))

            # don't bother refreshing shows that were updated anyway
            if curShowID in toRefresh and curShowID not in toUpdate:
                try:
                    sickbeard.showQueueScheduler.action.refreshShow(showObj)
                    refreshes.append(showObj.name)
                except exceptions.CantRefreshException, e:
                    errors.append("Unable to refresh show " + showObj.name + ": " + ex(e))

            if curShowID in toRename:
                sickbeard.showQueueScheduler.action.renameShowEpisodes(showObj)
                renames.append(showObj.name)

            if curShowID in toSubtitle:
                sickbeard.showQueueScheduler.action.downloadSubtitles(showObj)
                subtitles.append(showObj.name)

        if errors:
            ui.notifications.error("Errors encountered",
                                   '<br >\n'.join(errors))

        messageDetail = ""

        if updates:
            messageDetail += "<br /><b>Updates</b><br /><ul><li>"
            messageDetail += "</li><li>".join(updates)
            messageDetail += "</li></ul>"

        if refreshes:
            messageDetail += "<br /><b>Refreshes</b><br /><ul><li>"
            messageDetail += "</li><li>".join(refreshes)
            messageDetail += "</li></ul>"

        if renames:
            messageDetail += "<br /><b>Renames</b><br /><ul><li>"
            messageDetail += "</li><li>".join(renames)
            messageDetail += "</li></ul>"

        if subtitles:
            messageDetail += "<br /><b>Subtitles</b><br /><ul><li>"
            messageDetail += "</li><li>".join(subtitles)
            messageDetail += "</li></ul>"

        if updates + refreshes + renames + subtitles:
            ui.notifications.message("The following actions were queued:",
                                     messageDetail)

        return self.redirect("/manage/")


    def manageTorrents(self):

        t = PageTemplate(rh=self, file="manage_torrents.mako")
        t.info_download_station = ''
        t.submenu = self.ManageMenu()

        if re.search('localhost', sickbeard.TORRENT_HOST):

            if sickbeard.LOCALHOST_IP == '':
                t.webui_url = re.sub('localhost', helpers.get_lan_ip(), sickbeard.TORRENT_HOST)
            else:
                t.webui_url = re.sub('localhost', sickbeard.LOCALHOST_IP, sickbeard.TORRENT_HOST)
        else:
            t.webui_url = sickbeard.TORRENT_HOST

        if sickbeard.TORRENT_METHOD == 'utorrent':
            t.webui_url = '/'.join(s.strip('/') for s in (t.webui_url, 'gui/'))
        if sickbeard.TORRENT_METHOD == 'download_station':
            if helpers.check_url(t.webui_url + 'download/'):
                t.webui_url = t.webui_url + 'download/'
            else:
                t.info_download_station = '<p>To have a better experience please set the Download Station alias as <code>download</code>, you can check this setting in the Synology DSM <b>Control Panel</b> > <b>Application Portal</b>. Make sure you allow DSM to be embedded with iFrames too in <b>Control Panel</b> > <b>DSM Settings</b> > <b>Security</b>.</p><br/><p>There is more information about this available <a href="https://github.com/midgetspy/Sick-Beard/pull/338">here</a>.</p><br/>'

        if not sickbeard.TORRENT_PASSWORD == "" and not sickbeard.TORRENT_USERNAME == "":
            t.webui_url = re.sub('://', '://' + str(sickbeard.TORRENT_USERNAME) + ':' + str(sickbeard.TORRENT_PASSWORD) + '@' ,t.webui_url)

        return t.render()


    def failedDownloads(self, limit=100, toRemove=None):

        myDB = db.DBConnection('failed.db')

        if limit == "0":
            sqlResults = myDB.select("SELECT * FROM failed")
        else:
            sqlResults = myDB.select("SELECT * FROM failed LIMIT ?", [limit])

        toRemove = toRemove.split("|") if toRemove is not None else []

        for release in toRemove:
            myDB.action("DELETE FROM failed WHERE failed.release = ?", [release])

        if toRemove:
            return self.redirect('/manage/failedDownloads/')

        t = PageTemplate(rh=self, file="manage_failedDownloads.mako")
        t.failedResults = sqlResults
        t.limit = limit
        t.submenu = self.ManageMenu()

        return t.render()


@route('/manage/manageSearches(/?.*)')
class ManageSearches(Manage):
    def __init__(self, *args, **kwargs):
        super(ManageSearches, self).__init__(*args, **kwargs)

    def index(self):
        t = PageTemplate(rh=self, file="manage_manageSearches.mako")
        # t.backlogPI = sickbeard.backlogSearchScheduler.action.getProgressIndicator()
        t.backlogPaused = sickbeard.searchQueueScheduler.action.is_backlog_paused()
        t.backlogRunning = sickbeard.searchQueueScheduler.action.is_backlog_in_progress()
        t.dailySearchStatus = sickbeard.dailySearchScheduler.action.amActive
        t.findPropersStatus = sickbeard.properFinderScheduler.action.amActive
        t.queueLength = sickbeard.searchQueueScheduler.action.queue_length()

        t.submenu = self.ManageMenu()

        return t.render()

    def forceBacklog(self):
        # force it to run the next time it looks
        result = sickbeard.backlogSearchScheduler.forceRun()
        if result:
            logger.log(u"Backlog search forced")
            ui.notifications.message('Backlog search started')

        return self.redirect("/manage/manageSearches/")

    def forceSearch(self):

        # force it to run the next time it looks
        result = sickbeard.dailySearchScheduler.forceRun()
        if result:
            logger.log(u"Daily search forced")
            ui.notifications.message('Daily search started')

        return self.redirect("/manage/manageSearches/")


    def forceFindPropers(self):

        # force it to run the next time it looks
        result = sickbeard.properFinderScheduler.forceRun()
        if result:
            logger.log(u"Find propers search forced")
            ui.notifications.message('Find propers search started')

        return self.redirect("/manage/manageSearches/")


    def pauseBacklog(self, paused=None):
        if paused == "1":
            sickbeard.searchQueueScheduler.action.pause_backlog()
        else:
            sickbeard.searchQueueScheduler.action.unpause_backlog()

        return self.redirect("/manage/manageSearches/")


@route('/history(/?.*)')
class History(WebRoot):
    def __init__(self, *args, **kwargs):
        super(History, self).__init__(*args, **kwargs)

    def index(self, limit=100):

        # sqlResults = myDB.select("SELECT h.*, show_name, name FROM history h, tv_shows s, tv_episodes e WHERE h.showid=s.indexer_id AND h.showid=e.showid AND h.season=e.season AND h.episode=e.episode ORDER BY date DESC LIMIT "+str(numPerPage*(p-1))+", "+str(numPerPage))
        myDB = db.DBConnection()
        if limit == "0":
            sqlResults = myDB.select(
                "SELECT h.*, show_name FROM history h, tv_shows s WHERE h.showid=s.indexer_id ORDER BY date DESC")
        else:
            sqlResults = myDB.select(
                "SELECT h.*, show_name FROM history h, tv_shows s WHERE h.showid=s.indexer_id ORDER BY date DESC LIMIT ?",
                [limit])

        history = {'show_id': 0, 'season': 0, 'episode': 0, 'quality': 0,
                   'actions': [{'time': '', 'action': '', 'provider': ''}]}
        compact = []

        for sql_result in sqlResults:

            if not any((history['show_id'] == sql_result['showid']
                        and history['season'] == sql_result['season']
                        and history['episode'] == sql_result['episode']
                        and history['quality'] == sql_result['quality'])
                       for history in compact):

                history = {}
                history['show_id'] = sql_result['showid']
                history['season'] = sql_result['season']
                history['episode'] = sql_result['episode']
                history['quality'] = sql_result['quality']
                history['show_name'] = sql_result['show_name']
                history['resource'] = sql_result['resource']

                action = {}
                history['actions'] = []

                action['time'] = sql_result['date']
                action['action'] = sql_result['action']
                action['provider'] = sql_result['provider']
                action['resource'] = sql_result['resource']
                history['actions'].append(action)
                history['actions'].sort(key=lambda x: x['time'])
                compact.append(history)
            else:
                index = [i for i, dict in enumerate(compact) \
                         if dict['show_id'] == sql_result['showid'] \
                         and dict['season'] == sql_result['season'] \
                         and dict['episode'] == sql_result['episode']
                         and dict['quality'] == sql_result['quality']][0]

                action = {}
                history = compact[index]

                action['time'] = sql_result['date']
                action['action'] = sql_result['action']
                action['provider'] = sql_result['provider']
                action['resource'] = sql_result['resource']
                history['actions'].append(action)
                history['actions'].sort(key=lambda x: x['time'], reverse=True)

        t = PageTemplate(rh=self, file="history.mako")
        t.historyResults = sqlResults
        t.compactResults = compact
        t.limit = limit
        t.submenu = [
            {'title': 'Clear History', 'path': 'history/clearHistory'},
            {'title': 'Trim History', 'path': 'history/trimHistory'},
        ]

        return t.render()


    def clearHistory(self):

        myDB = db.DBConnection()
        myDB.action("DELETE FROM history WHERE 1=1")

        ui.notifications.message('History cleared')
        return self.redirect("/history/")


    def trimHistory(self):

        myDB = db.DBConnection()
        myDB.action("DELETE FROM history WHERE date < " + str(
            (datetime.datetime.today() - datetime.timedelta(days=30)).strftime(history.dateFormat)))

        ui.notifications.message('Removed history entries greater than 30 days old')
        return self.redirect("/history/")


@route('/config(/?.*)')
class Config(WebRoot):
    def __init__(self, *args, **kwargs):
        super(Config, self).__init__(*args, **kwargs)

    def ConfigMenu(self):
        menu = [
            {'title': 'General', 'path': 'config/general/'},
            {'title': 'Backup/Restore', 'path': 'config/backuprestore/'},
            {'title': 'Search Settings', 'path': 'config/search/'},
            {'title': 'Search Providers', 'path': 'config/providers/'},
            {'title': 'Subtitles Settings', 'path': 'config/subtitles/'},
            {'title': 'Post Processing', 'path': 'config/postProcessing/'},
            {'title': 'Notifications', 'path': 'config/notifications/'},
            {'title': 'Anime', 'path': 'config/anime/'},
        ]

        return menu

    def index(self):
        t = PageTemplate(rh=self, file="config.mako")
        t.submenu = self.ConfigMenu()

        return t.render()


@route('/config/general(/?.*)')
class ConfigGeneral(Config):
    def __init__(self, *args, **kwargs):
        super(ConfigGeneral, self).__init__(*args, **kwargs)

    def index(self):
        t = PageTemplate(rh=self, file="config_general.mako")
        t.submenu = self.ConfigMenu()
        return t.render()


    def generateApiKey(self):
        return helpers.generateApiKey()

    def saveRootDirs(self, rootDirString=None):
        sickbeard.ROOT_DIRS = rootDirString

    def saveAddShowDefaults(self, defaultStatus, anyQualities, bestQualities, defaultFlattenFolders, subtitles=False,
                            anime=False, scene=False, defaultStatusAfter=WANTED):

        if anyQualities:
            anyQualities = anyQualities.split(',')
        else:
            anyQualities = []

        if bestQualities:
            bestQualities = bestQualities.split(',')
        else:
            bestQualities = []

        newQuality = Quality.combineQualities(map(int, anyQualities), map(int, bestQualities))

        sickbeard.STATUS_DEFAULT = int(defaultStatus)
        sickbeard.STATUS_DEFAULT_AFTER = int(defaultStatusAfter)
        sickbeard.QUALITY_DEFAULT = int(newQuality)

        sickbeard.FLATTEN_FOLDERS_DEFAULT = config.checkbox_to_value(defaultFlattenFolders)
        sickbeard.SUBTITLES_DEFAULT = config.checkbox_to_value(subtitles)

        sickbeard.ANIME_DEFAULT = config.checkbox_to_value(anime)
        sickbeard.SCENE_DEFAULT = config.checkbox_to_value(scene)

        sickbeard.save_config()

    def saveGeneral(self, log_dir=None, log_nr = 5, log_size = 1048576, web_port=None, web_log=None, encryption_version=None, web_ipv6=None,
                    update_shows_on_start=None, update_shows_on_snatch=None, trash_remove_show=None, trash_rotate_logs=None, update_frequency=None,
                    indexerDefaultLang='en', ep_default_deleted_status=None, launch_browser=None, showupdate_hour=3, web_username=None,
                    api_key=None, indexer_default=None, timezone_display=None, cpu_preset='NORMAL',
                    web_password=None, version_notify=None, enable_https=None, https_cert=None, https_key=None,
                    handle_reverse_proxy=None, sort_article=None, auto_update=None, notify_on_update=None,
                    proxy_setting=None, proxy_indexers=None, anon_redirect=None, git_path=None, git_remote=None,
                    calendar_unprotected=None, debug=None, ssl_verify=None, no_restart=None, coming_eps_missed_range=None,
                    filter_row=None, fuzzy_dating=None, trim_zero=None, date_preset=None, date_preset_na=None, time_preset=None,
                    indexer_timeout=None, download_url=None, rootDir=None, theme_name=None, default_page=None,
                    git_reset=None, git_username=None, git_password=None, git_autoissues=None, display_all_seasons=None):

        results = []

        # Misc
        sickbeard.DOWNLOAD_URL = download_url
        sickbeard.INDEXER_DEFAULT_LANGUAGE = indexerDefaultLang
        sickbeard.EP_DEFAULT_DELETED_STATUS = ep_default_deleted_status
        sickbeard.LAUNCH_BROWSER = config.checkbox_to_value(launch_browser)
        config.change_SHOWUPDATE_HOUR(showupdate_hour)
        config.change_VERSION_NOTIFY(config.checkbox_to_value(version_notify))
        sickbeard.AUTO_UPDATE = config.checkbox_to_value(auto_update)
        sickbeard.NOTIFY_ON_UPDATE = config.checkbox_to_value(notify_on_update)
        # sickbeard.LOG_DIR is set in config.change_LOG_DIR()
        sickbeard.LOG_NR = log_nr
        sickbeard.LOG_SIZE = log_size
        sickbeard.UPDATE_SHOWS_ON_START = config.checkbox_to_value(update_shows_on_start)
        sickbeard.UPDATE_SHOWS_ON_SNATCH = config.checkbox_to_value(update_shows_on_snatch)
        sickbeard.TRASH_REMOVE_SHOW = config.checkbox_to_value(trash_remove_show)
        sickbeard.TRASH_ROTATE_LOGS = config.checkbox_to_value(trash_rotate_logs)
        config.change_UPDATE_FREQUENCY(update_frequency)
        sickbeard.LAUNCH_BROWSER = config.checkbox_to_value(launch_browser)
        sickbeard.SORT_ARTICLE = config.checkbox_to_value(sort_article)
        sickbeard.CPU_PRESET = cpu_preset
        sickbeard.ANON_REDIRECT = anon_redirect
        sickbeard.PROXY_SETTING = proxy_setting
        sickbeard.PROXY_INDEXERS = config.checkbox_to_value(proxy_indexers)
        sickbeard.GIT_USERNAME = git_username
        sickbeard.GIT_PASSWORD = git_password
        #sickbeard.GIT_RESET = config.checkbox_to_value(git_reset)
        #Force GIT_RESET
        sickbeard.GIT_RESET = 1        
        sickbeard.GIT_AUTOISSUES = config.checkbox_to_value(git_autoissues)
        sickbeard.GIT_PATH = git_path
        sickbeard.GIT_REMOTE = git_remote
        sickbeard.CALENDAR_UNPROTECTED = config.checkbox_to_value(calendar_unprotected)
        sickbeard.NO_RESTART = config.checkbox_to_value(no_restart)
        sickbeard.DEBUG = config.checkbox_to_value(debug)
        sickbeard.SSL_VERIFY = config.checkbox_to_value(ssl_verify)
        # sickbeard.LOG_DIR is set in config.change_LOG_DIR()
        sickbeard.COMING_EPS_MISSED_RANGE = config.to_int(coming_eps_missed_range,default=7)
        sickbeard.DISPLAY_ALL_SEASONS = config.checkbox_to_value(display_all_seasons)
        
        sickbeard.WEB_PORT = config.to_int(web_port)
        sickbeard.WEB_IPV6 = config.checkbox_to_value(web_ipv6)
        # sickbeard.WEB_LOG is set in config.change_LOG_DIR()
        if config.checkbox_to_value(encryption_version) == 1:
            sickbeard.ENCRYPTION_VERSION = 2
        else:
            sickbeard.ENCRYPTION_VERSION = 0
        sickbeard.WEB_USERNAME = web_username
        sickbeard.WEB_PASSWORD = web_password

        sickbeard.FILTER_ROW = config.checkbox_to_value(filter_row)
        sickbeard.FUZZY_DATING = config.checkbox_to_value(fuzzy_dating)
        sickbeard.TRIM_ZERO = config.checkbox_to_value(trim_zero)

        if date_preset:
            sickbeard.DATE_PRESET = date_preset
            discarded_na_data = date_preset_na

        if indexer_default:
            sickbeard.INDEXER_DEFAULT = config.to_int(indexer_default)

        if indexer_timeout:
            sickbeard.INDEXER_TIMEOUT = config.to_int(indexer_timeout)

        if time_preset:
            sickbeard.TIME_PRESET_W_SECONDS = time_preset
            sickbeard.TIME_PRESET = sickbeard.TIME_PRESET_W_SECONDS.replace(u":%S", u"")

        sickbeard.TIMEZONE_DISPLAY = timezone_display

        if not config.change_LOG_DIR(log_dir, web_log):
            results += ["Unable to create directory " + os.path.normpath(log_dir) + ", log directory not changed."]

        sickbeard.API_KEY = api_key

        sickbeard.ENABLE_HTTPS = config.checkbox_to_value(enable_https)

        if not config.change_HTTPS_CERT(https_cert):
            results += [
                "Unable to create directory " + os.path.normpath(https_cert) + ", https cert directory not changed."]

        if not config.change_HTTPS_KEY(https_key):
            results += [
                "Unable to create directory " + os.path.normpath(https_key) + ", https key directory not changed."]

        sickbeard.HANDLE_REVERSE_PROXY = config.checkbox_to_value(handle_reverse_proxy)

        sickbeard.THEME_NAME = theme_name
        
        sickbeard.DEFAULT_PAGE = default_page

        sickbeard.save_config()

        if len(results) > 0:
            for x in results:
                logger.log(x, logger.ERROR)
            ui.notifications.error('Error(s) Saving Configuration',
                                   '<br />\n'.join(results))
        else:
            ui.notifications.message('Configuration Saved', ek.ek(os.path.join, sickbeard.CONFIG_FILE))

        return self.redirect("/config/general/")


@route('/config/backuprestore(/?.*)')
class ConfigBackupRestore(Config):
    def __init__(self, *args, **kwargs):
        super(ConfigBackupRestore, self).__init__(*args, **kwargs)

    def index(self):
        t = PageTemplate(rh=self, file="config_backuprestore.mako")
        t.submenu = self.ConfigMenu()
        return t.render()

    def backup(self, backupDir=None):

        finalResult = ''

        if backupDir:
            source = [os.path.join(sickbeard.DATA_DIR, 'sickbeard.db'), sickbeard.CONFIG_FILE]
            source.append(os.path.join(sickbeard.DATA_DIR, 'failed.db'))
            source.append(os.path.join(sickbeard.DATA_DIR, 'cache.db'))
            target = os.path.join(backupDir, 'sickrage-' + time.strftime('%Y%m%d%H%M%S') + '.zip')

            for (path, dirs, files) in os.walk(sickbeard.CACHE_DIR, topdown=True):
                for dirname in dirs:
                    if path == sickbeard.CACHE_DIR and dirname not in ['images']:
                        dirs.remove(dirname)
                for filename in files:
                    source.append(os.path.join(path, filename))

            if helpers.backupConfigZip(source, target, sickbeard.DATA_DIR):
                finalResult += "Successful backup to " + target
            else:
                finalResult += "Backup FAILED"
        else:
            finalResult += "You need to choose a folder to save your backup to!"

        finalResult += "<br />\n"

        return finalResult


    def restore(self, backupFile=None):

        finalResult = ''

        if backupFile:
            source = backupFile
            target_dir = os.path.join(sickbeard.DATA_DIR, 'restore')

            if helpers.restoreConfigZip(source, target_dir):
                finalResult += "Successfully extracted restore files to " + target_dir
                finalResult += "<br>Restart sickrage to complete the restore."
            else:
                finalResult += "Restore FAILED"
        else:
            finalResult += "You need to select a backup file to restore!"

        finalResult += "<br />\n"

        return finalResult


@route('/config/search(/?.*)')
class ConfigSearch(Config):
    def __init__(self, *args, **kwargs):
        super(ConfigSearch, self).__init__(*args, **kwargs)

    def index(self):
        t = PageTemplate(rh=self, file="config_search.mako")
        t.submenu = self.ConfigMenu()
        return t.render()


    def saveSearch(self, use_nzbs=None, use_torrents=None, nzb_dir=None, sab_username=None, sab_password=None,
                   sab_apikey=None, sab_category=None, sab_category_anime=None, sab_host=None, nzbget_username=None,
                   nzbget_password=None, nzbget_category=None, nzbget_category_anime=None, nzbget_priority=None,
                   nzbget_host=None, nzbget_use_https=None, backlog_frequency=None,
                   dailysearch_frequency=None, nzb_method=None, torrent_method=None, usenet_retention=None,
                   download_propers=None, check_propers_interval=None, allow_high_priority=None, sab_forced=None,
                   randomize_providers=None, backlog_startup=None, use_failed_downloads=None, delete_failed=None,
                   dailysearch_startup=None, torrent_dir=None, torrent_username=None, torrent_password=None, torrent_host=None,
                   torrent_label=None, torrent_label_anime=None, torrent_path=None, torrent_verify_cert=None,
                   torrent_seed_time=None, torrent_paused=None, torrent_high_bandwidth=None,
                   torrent_rpcurl=None, torrent_auth_type = None, ignore_words=None, require_words=None):

        results = []

        if not config.change_NZB_DIR(nzb_dir):
            results += ["Unable to create directory " + os.path.normpath(nzb_dir) + ", dir not changed."]

        if not config.change_TORRENT_DIR(torrent_dir):
            results += ["Unable to create directory " + os.path.normpath(torrent_dir) + ", dir not changed."]

        config.change_DAILYSEARCH_FREQUENCY(dailysearch_frequency)

        config.change_BACKLOG_FREQUENCY(backlog_frequency)

        sickbeard.USE_NZBS = config.checkbox_to_value(use_nzbs)
        sickbeard.USE_TORRENTS = config.checkbox_to_value(use_torrents)

        sickbeard.NZB_METHOD = nzb_method
        sickbeard.TORRENT_METHOD = torrent_method
        sickbeard.USENET_RETENTION = config.to_int(usenet_retention, default=500)

        sickbeard.IGNORE_WORDS = ignore_words if ignore_words else ""
        sickbeard.REQUIRE_WORDS = require_words if require_words else ""

        sickbeard.RANDOMIZE_PROVIDERS = config.checkbox_to_value(randomize_providers)

        config.change_DOWNLOAD_PROPERS(download_propers)

        sickbeard.CHECK_PROPERS_INTERVAL = check_propers_interval

        sickbeard.ALLOW_HIGH_PRIORITY = config.checkbox_to_value(allow_high_priority)

        sickbeard.DAILYSEARCH_STARTUP = config.checkbox_to_value(dailysearch_startup)
        sickbeard.BACKLOG_STARTUP = config.checkbox_to_value(backlog_startup)
        sickbeard.USE_FAILED_DOWNLOADS = config.checkbox_to_value(use_failed_downloads)
        sickbeard.DELETE_FAILED = config.checkbox_to_value(delete_failed)

        sickbeard.SAB_USERNAME = sab_username
        sickbeard.SAB_PASSWORD = sab_password
        sickbeard.SAB_APIKEY = sab_apikey.strip()
        sickbeard.SAB_CATEGORY = sab_category
        sickbeard.SAB_CATEGORY_ANIME = sab_category_anime
        sickbeard.SAB_HOST = config.clean_url(sab_host)
        sickbeard.SAB_FORCED = config.checkbox_to_value(sab_forced)

        sickbeard.NZBGET_USERNAME = nzbget_username
        sickbeard.NZBGET_PASSWORD = nzbget_password
        sickbeard.NZBGET_CATEGORY = nzbget_category
        sickbeard.NZBGET_CATEGORY_ANIME = nzbget_category_anime
        sickbeard.NZBGET_HOST = config.clean_host(nzbget_host)
        sickbeard.NZBGET_USE_HTTPS = config.checkbox_to_value(nzbget_use_https)
        sickbeard.NZBGET_PRIORITY = config.to_int(nzbget_priority, default=100)

        sickbeard.TORRENT_USERNAME = torrent_username
        sickbeard.TORRENT_PASSWORD = torrent_password
        sickbeard.TORRENT_LABEL = torrent_label
        sickbeard.TORRENT_LABEL_ANIME = torrent_label_anime
        sickbeard.TORRENT_VERIFY_CERT = config.checkbox_to_value(torrent_verify_cert)
        sickbeard.TORRENT_PATH = torrent_path
        sickbeard.TORRENT_SEED_TIME = torrent_seed_time
        sickbeard.TORRENT_PAUSED = config.checkbox_to_value(torrent_paused)
        sickbeard.TORRENT_HIGH_BANDWIDTH = config.checkbox_to_value(torrent_high_bandwidth)
        sickbeard.TORRENT_HOST = config.clean_url(torrent_host)
        sickbeard.TORRENT_RPCURL = torrent_rpcurl
        sickbeard.TORRENT_AUTH_TYPE = torrent_auth_type

        sickbeard.save_config()

        if len(results) > 0:
            for x in results:
                logger.log(x, logger.ERROR)
            ui.notifications.error('Error(s) Saving Configuration',
                                   '<br />\n'.join(results))
        else:
            ui.notifications.message('Configuration Saved', ek.ek(os.path.join, sickbeard.CONFIG_FILE))

        return self.redirect("/config/search/")


@route('/config/postProcessing(/?.*)')
class ConfigPostProcessing(Config):
    def __init__(self, *args, **kwargs):
        super(ConfigPostProcessing, self).__init__(*args, **kwargs)

    def index(self):
        t = PageTemplate(rh=self, file="config_postProcessing.mako")
        t.submenu = self.ConfigMenu()
        return t.render()


    def savePostProcessing(self, naming_pattern=None, naming_multi_ep=None,
                           kodi_data=None, kodi_12plus_data=None, mediabrowser_data=None, sony_ps3_data=None,
                           wdtv_data=None, tivo_data=None, mede8er_data=None,
                           keep_processed_dir=None, process_method=None, del_rar_contents=None, process_automatically=None,
                           no_delete=None, rename_episodes=None, airdate_episodes=None, unpack=None,
                           move_associated_files=None, sync_files=None, postpone_if_sync_files=None, nfo_rename=None,
                           tv_download_dir=None, naming_custom_abd=None,
                           naming_anime=None,
                           naming_abd_pattern=None, naming_strip_year=None, use_failed_downloads=None,
                           delete_failed=None, extra_scripts=None, skip_removed_files=None,
                           naming_custom_sports=None, naming_sports_pattern=None,
                           naming_custom_anime=None, naming_anime_pattern=None, naming_anime_multi_ep=None,
                           autopostprocesser_frequency=None):

        results = []

        if not config.change_TV_DOWNLOAD_DIR(tv_download_dir):
            results += ["Unable to create directory " + os.path.normpath(tv_download_dir) + ", dir not changed."]

        config.change_AUTOPOSTPROCESSER_FREQUENCY(autopostprocesser_frequency)
        config.change_PROCESS_AUTOMATICALLY(process_automatically)

        if unpack:
            if self.isRarSupported() != 'not supported':
                sickbeard.UNPACK = config.checkbox_to_value(unpack)
            else:
                sickbeard.UNPACK = 0
                results.append("Unpacking Not Supported, disabling unpack setting")
        else:
            sickbeard.UNPACK = config.checkbox_to_value(unpack)
        sickbeard.NO_DELETE = config.checkbox_to_value(no_delete)
        sickbeard.KEEP_PROCESSED_DIR = config.checkbox_to_value(keep_processed_dir)
        sickbeard.PROCESS_METHOD = process_method
        sickbeard.DELRARCONTENTS = config.checkbox_to_value(del_rar_contents)
        sickbeard.EXTRA_SCRIPTS = [x.strip() for x in extra_scripts.split('|') if x.strip()]
        sickbeard.RENAME_EPISODES = config.checkbox_to_value(rename_episodes)
        sickbeard.AIRDATE_EPISODES = config.checkbox_to_value(airdate_episodes)
        sickbeard.MOVE_ASSOCIATED_FILES = config.checkbox_to_value(move_associated_files)
        sickbeard.SYNC_FILES = sync_files
        sickbeard.POSTPONE_IF_SYNC_FILES = config.checkbox_to_value(postpone_if_sync_files)
        sickbeard.NAMING_CUSTOM_ABD = config.checkbox_to_value(naming_custom_abd)
        sickbeard.NAMING_CUSTOM_SPORTS = config.checkbox_to_value(naming_custom_sports)
        sickbeard.NAMING_CUSTOM_ANIME = config.checkbox_to_value(naming_custom_anime)
        sickbeard.NAMING_STRIP_YEAR = config.checkbox_to_value(naming_strip_year)
        sickbeard.USE_FAILED_DOWNLOADS = config.checkbox_to_value(use_failed_downloads)
        sickbeard.DELETE_FAILED = config.checkbox_to_value(delete_failed)
        sickbeard.SKIP_REMOVED_FILES = config.checkbox_to_value(skip_removed_files)
        sickbeard.NFO_RENAME = config.checkbox_to_value(nfo_rename)

        sickbeard.METADATA_KODI = kodi_data
        sickbeard.METADATA_KODI_12PLUS = kodi_12plus_data
        sickbeard.METADATA_MEDIABROWSER = mediabrowser_data
        sickbeard.METADATA_PS3 = sony_ps3_data
        sickbeard.METADATA_WDTV = wdtv_data
        sickbeard.METADATA_TIVO = tivo_data
        sickbeard.METADATA_MEDE8ER = mede8er_data

        sickbeard.metadata_provider_dict['KODI'].set_config(sickbeard.METADATA_KODI)
        sickbeard.metadata_provider_dict['KODI 12+'].set_config(sickbeard.METADATA_KODI_12PLUS)
        sickbeard.metadata_provider_dict['MediaBrowser'].set_config(sickbeard.METADATA_MEDIABROWSER)
        sickbeard.metadata_provider_dict['Sony PS3'].set_config(sickbeard.METADATA_PS3)
        sickbeard.metadata_provider_dict['WDTV'].set_config(sickbeard.METADATA_WDTV)
        sickbeard.metadata_provider_dict['TIVO'].set_config(sickbeard.METADATA_TIVO)
        sickbeard.metadata_provider_dict['Mede8er'].set_config(sickbeard.METADATA_MEDE8ER)

        if self.isNamingValid(naming_pattern, naming_multi_ep, anime_type=naming_anime) != "invalid":
            sickbeard.NAMING_PATTERN = naming_pattern
            sickbeard.NAMING_MULTI_EP = int(naming_multi_ep)
            sickbeard.NAMING_ANIME = int(naming_anime)
            sickbeard.NAMING_FORCE_FOLDERS = naming.check_force_season_folders()
        else:
            if int(naming_anime) in [1, 2]:
                results.append("You tried saving an invalid anime naming config, not saving your naming settings")
            else:
                results.append("You tried saving an invalid naming config, not saving your naming settings")

        if self.isNamingValid(naming_anime_pattern, naming_anime_multi_ep, anime_type=naming_anime) != "invalid":
            sickbeard.NAMING_ANIME_PATTERN = naming_anime_pattern
            sickbeard.NAMING_ANIME_MULTI_EP = int(naming_anime_multi_ep)
            sickbeard.NAMING_ANIME = int(naming_anime)
            sickbeard.NAMING_FORCE_FOLDERS = naming.check_force_season_folders()
        else:
            if int(naming_anime) in [1, 2]:
                results.append("You tried saving an invalid anime naming config, not saving your naming settings")
            else:
                results.append("You tried saving an invalid naming config, not saving your naming settings")

        if self.isNamingValid(naming_abd_pattern, None, abd=True) != "invalid":
            sickbeard.NAMING_ABD_PATTERN = naming_abd_pattern
        else:
            results.append(
                "You tried saving an invalid air-by-date naming config, not saving your air-by-date settings")

        if self.isNamingValid(naming_sports_pattern, None, sports=True) != "invalid":
            sickbeard.NAMING_SPORTS_PATTERN = naming_sports_pattern
        else:
            results.append(
                "You tried saving an invalid sports naming config, not saving your sports settings")

        sickbeard.save_config()

        if len(results) > 0:
            for x in results:
                logger.log(x, logger.ERROR)
            ui.notifications.error('Error(s) Saving Configuration',
                                   '<br />\n'.join(results))
        else:
            ui.notifications.message('Configuration Saved', ek.ek(os.path.join, sickbeard.CONFIG_FILE))

        return self.redirect("/config/postProcessing/")

    def testNaming(self, pattern=None, multi=None, abd=False, sports=False, anime_type=None):

        if multi is not None:
            multi = int(multi)

        if anime_type is not None:
            anime_type = int(anime_type)

        result = naming.test_name(pattern, multi, abd, sports, anime_type)

        result = ek.ek(os.path.join, result['dir'], result['name'])

        return result


    def isNamingValid(self, pattern=None, multi=None, abd=False, sports=False, anime_type=None):
        if pattern is None:
            return "invalid"

        if multi is not None:
            multi = int(multi)

        if anime_type is not None:
            anime_type = int(anime_type)

        # air by date shows just need one check, we don't need to worry about season folders
        if abd:
            is_valid = naming.check_valid_abd_naming(pattern)
            require_season_folders = False

        # sport shows just need one check, we don't need to worry about season folders
        elif sports:
            is_valid = naming.check_valid_sports_naming(pattern)
            require_season_folders = False

        else:
            # check validity of single and multi ep cases for the whole path
            is_valid = naming.check_valid_naming(pattern, multi, anime_type)

            # check validity of single and multi ep cases for only the file name
            require_season_folders = naming.check_force_season_folders(pattern, multi, anime_type)

        if is_valid and not require_season_folders:
            return "valid"
        elif is_valid and require_season_folders:
            return "seasonfolders"
        else:
            return "invalid"


    def isRarSupported(self):
        """
        Test Packing Support:
            - Simulating in memory rar extraction on test.rar file
        """

        try:
            rar_path = os.path.join(sickbeard.PROG_DIR, 'lib', 'unrar2', 'test.rar')
            testing = RarFile(rar_path).read_files('*test.txt')
            if testing[0][1] == 'This is only a test.':
                return 'supported'
            logger.log(u'Rar Not Supported: Can not read the content of test file', logger.ERROR)
            return 'not supported'
        except Exception, e:
            logger.log(u'Rar Not Supported: ' + ex(e), logger.ERROR)
            return 'not supported'


@route('/config/providers(/?.*)')
class ConfigProviders(Config):
    def __init__(self, *args, **kwargs):
        super(ConfigProviders, self).__init__(*args, **kwargs)

    def index(self):
        t = PageTemplate(rh=self, file="config_providers.mako")
        t.submenu = self.ConfigMenu()
        return t.render()


    def canAddNewznabProvider(self, name):

        if not name:
            return json.dumps({'error': 'No Provider Name specified'})

        providerDict = dict(zip([x.getID() for x in sickbeard.newznabProviderList], sickbeard.newznabProviderList))

        tempProvider = newznab.NewznabProvider(name, '')

        if tempProvider.getID() in providerDict:
            return json.dumps({'error': 'Provider Name already exists as ' + providerDict[tempProvider.getID()].name})
        else:
            return json.dumps({'success': tempProvider.getID()})


    def saveNewznabProvider(self, name, url, key=''):

        if not name or not url:
            return '0'

        providerDict = dict(zip([x.name for x in sickbeard.newznabProviderList], sickbeard.newznabProviderList))

        if name in providerDict:
            if not providerDict[name].default:
                providerDict[name].name = name
                providerDict[name].url = config.clean_url(url)

            providerDict[name].key = key
            # a 0 in the key spot indicates that no key is needed
            if key == '0':
                providerDict[name].needs_auth = False
            else:
                providerDict[name].needs_auth = True

            return providerDict[name].getID() + '|' + providerDict[name].configStr()

        else:
            newProvider = newznab.NewznabProvider(name, url, key=key)
            sickbeard.newznabProviderList.append(newProvider)
            return newProvider.getID() + '|' + newProvider.configStr()

    def getNewznabCategories(self, name, url, key):
        '''
        Retrieves a list of possible categories with category id's
        Using the default url/api?cat
        http://yournewznaburl.com/api?t=caps&apikey=yourapikey
        '''
        error = ""
        success = False

        if not name:
            error += "\nNo Provider Name specified"
        if not url:
            error += "\nNo Provider Url specified"
        if not key:
            error += "\nNo Provider Api key specified"

        if error <> "":
            return json.dumps({'success': False, 'error': error})

        # Get list with Newznabproviders
        # providerDict = dict(zip([x.getID() for x in sickbeard.newznabProviderList], sickbeard.newznabProviderList))

        # Get newznabprovider obj with provided name
        tempProvider = newznab.NewznabProvider(name, url, key)

        success, tv_categories, error = tempProvider.get_newznab_categories()

        return json.dumps({'success': success, 'tv_categories': tv_categories, 'error': error})

    def deleteNewznabProvider(self, nnid):

        providerDict = dict(zip([x.getID() for x in sickbeard.newznabProviderList], sickbeard.newznabProviderList))

        if nnid not in providerDict or providerDict[nnid].default:
            return '0'

        # delete it from the list
        sickbeard.newznabProviderList.remove(providerDict[nnid])

        if nnid in sickbeard.PROVIDER_ORDER:
            sickbeard.PROVIDER_ORDER.remove(nnid)

        return '1'


    def canAddTorrentRssProvider(self, name, url, cookies, titleTAG):

        if not name:
            return json.dumps({'error': 'Invalid name specified'})

        providerDict = dict(
            zip([x.getID() for x in sickbeard.torrentRssProviderList], sickbeard.torrentRssProviderList))

        tempProvider = rsstorrent.TorrentRssProvider(name, url, cookies, titleTAG)

        if tempProvider.getID() in providerDict:
            return json.dumps({'error': 'Exists as ' + providerDict[tempProvider.getID()].name})
        else:
            (succ, errMsg) = tempProvider.validateRSS()
            if succ:
                return json.dumps({'success': tempProvider.getID()})
            else:
                return json.dumps({'error': errMsg})


    def saveTorrentRssProvider(self, name, url, cookies, titleTAG):

        if not name or not url:
            return '0'

        providerDict = dict(zip([x.name for x in sickbeard.torrentRssProviderList], sickbeard.torrentRssProviderList))

        if name in providerDict:
            providerDict[name].name = name
            providerDict[name].url = config.clean_url(url)
            providerDict[name].cookies = cookies
            providerDict[name].titleTAG = titleTAG

            return providerDict[name].getID() + '|' + providerDict[name].configStr()

        else:
            newProvider = rsstorrent.TorrentRssProvider(name, url, cookies, titleTAG)
            sickbeard.torrentRssProviderList.append(newProvider)
            return newProvider.getID() + '|' + newProvider.configStr()


    def deleteTorrentRssProvider(self, id):

        providerDict = dict(
            zip([x.getID() for x in sickbeard.torrentRssProviderList], sickbeard.torrentRssProviderList))

        if id not in providerDict:
            return '0'

        # delete it from the list
        sickbeard.torrentRssProviderList.remove(providerDict[id])

        if id in sickbeard.PROVIDER_ORDER:
            sickbeard.PROVIDER_ORDER.remove(id)

        return '1'


    def saveProviders(self, newznab_string='', torrentrss_string='', provider_order=None, **kwargs):

        results = []

        provider_str_list = provider_order.split()
        provider_list = []

        newznabProviderDict = dict(
            zip([x.getID() for x in sickbeard.newznabProviderList], sickbeard.newznabProviderList))

        finishedNames = []

        # add all the newznab info we got into our list
        if newznab_string:
            for curNewznabProviderStr in newznab_string.split('!!!'):

                if not curNewznabProviderStr:
                    continue

                cur_name, cur_url, cur_key, cur_cat = curNewznabProviderStr.split('|')
                cur_url = config.clean_url(cur_url)

                newProvider = newznab.NewznabProvider(cur_name, cur_url, key=cur_key)

                cur_id = newProvider.getID()

                # if it already exists then update it
                if cur_id in newznabProviderDict:
                    newznabProviderDict[cur_id].name = cur_name
                    newznabProviderDict[cur_id].url = cur_url
                    newznabProviderDict[cur_id].key = cur_key
                    newznabProviderDict[cur_id].catIDs = cur_cat
                    # a 0 in the key spot indicates that no key is needed
                    if cur_key == '0':
                        newznabProviderDict[cur_id].needs_auth = False
                    else:
                        newznabProviderDict[cur_id].needs_auth = True

                    try:
                        newznabProviderDict[cur_id].search_mode = str(kwargs[cur_id + '_search_mode']).strip()
                    except:
                        pass

                    try:
                        newznabProviderDict[cur_id].search_fallback = config.checkbox_to_value(
                            kwargs[cur_id + '_search_fallback'])
                    except:
                        newznabProviderDict[cur_id].search_fallback = 0

                    try:
                        newznabProviderDict[cur_id].enable_daily = config.checkbox_to_value(
                            kwargs[cur_id + '_enable_daily'])
                    except:
                        newznabProviderDict[cur_id].enable_daily = 0

                    try:
                        newznabProviderDict[cur_id].enable_backlog = config.checkbox_to_value(
                            kwargs[cur_id + '_enable_backlog'])
                    except:
                        newznabProviderDict[cur_id].enable_backlog = 0
                else:
                    sickbeard.newznabProviderList.append(newProvider)

                finishedNames.append(cur_id)

        # delete anything that is missing
        for curProvider in sickbeard.newznabProviderList:
            if curProvider.getID() not in finishedNames:
                sickbeard.newznabProviderList.remove(curProvider)

        torrentRssProviderDict = dict(
            zip([x.getID() for x in sickbeard.torrentRssProviderList], sickbeard.torrentRssProviderList))
        finishedNames = []

        if torrentrss_string:
            for curTorrentRssProviderStr in torrentrss_string.split('!!!'):

                if not curTorrentRssProviderStr:
                    continue

                curName, curURL, curCookies, curTitleTAG = curTorrentRssProviderStr.split('|')
                curURL = config.clean_url(curURL)

                newProvider = rsstorrent.TorrentRssProvider(curName, curURL, curCookies, curTitleTAG)

                curID = newProvider.getID()

                # if it already exists then update it
                if curID in torrentRssProviderDict:
                    torrentRssProviderDict[curID].name = curName
                    torrentRssProviderDict[curID].url = curURL
                    torrentRssProviderDict[curID].cookies = curCookies
                    torrentRssProviderDict[curID].curTitleTAG = curTitleTAG
                else:
                    sickbeard.torrentRssProviderList.append(newProvider)

                finishedNames.append(curID)

        # delete anything that is missing
        for curProvider in sickbeard.torrentRssProviderList:
            if curProvider.getID() not in finishedNames:
                sickbeard.torrentRssProviderList.remove(curProvider)

        disabled_list = []
        # do the enable/disable
        for curProviderStr in provider_str_list:
            curProvider, curEnabled = curProviderStr.split(':')
            curEnabled = config.to_int(curEnabled)

            curProvObj = [x for x in sickbeard.providers.sortedProviderList() if
                          x.getID() == curProvider and hasattr(x, 'enabled')]
            if curProvObj:
                curProvObj[0].enabled = bool(curEnabled)

            if curEnabled:
                provider_list.append(curProvider)
            else:
                disabled_list.append(curProvider)

            if curProvider in newznabProviderDict:
                newznabProviderDict[curProvider].enabled = bool(curEnabled)
            elif curProvider in torrentRssProviderDict:
                torrentRssProviderDict[curProvider].enabled = bool(curEnabled)

        provider_list = provider_list + disabled_list

        # dynamically load provider settings
        for curTorrentProvider in [curProvider for curProvider in sickbeard.providers.sortedProviderList() if
                                   curProvider.providerType == sickbeard.GenericProvider.TORRENT]:

            if hasattr(curTorrentProvider, 'minseed'):
                try:
                    curTorrentProvider.minseed = int(str(kwargs[curTorrentProvider.getID() + '_minseed']).strip())
                except:
                    curTorrentProvider.minseed = 0

            if hasattr(curTorrentProvider, 'minleech'):
                try:
                    curTorrentProvider.minleech = int(str(kwargs[curTorrentProvider.getID() + '_minleech']).strip())
                except:
                    curTorrentProvider.minleech = 0

            if hasattr(curTorrentProvider, 'ratio'):
                try:
                    curTorrentProvider.ratio = str(kwargs[curTorrentProvider.getID() + '_ratio']).strip()
                except:
                    curTorrentProvider.ratio = None

            if hasattr(curTorrentProvider, 'digest'):
                try:
                    curTorrentProvider.digest = str(kwargs[curTorrentProvider.getID() + '_digest']).strip()
                except:
                    curTorrentProvider.digest = None

            if hasattr(curTorrentProvider, 'hash'):
                try:
                    curTorrentProvider.hash = str(kwargs[curTorrentProvider.getID() + '_hash']).strip()
                except:
                    curTorrentProvider.hash = None

            if hasattr(curTorrentProvider, 'api_key'):
                try:
                    curTorrentProvider.api_key = str(kwargs[curTorrentProvider.getID() + '_api_key']).strip()
                except:
                    curTorrentProvider.api_key = None

            if hasattr(curTorrentProvider, 'username'):
                try:
                    curTorrentProvider.username = str(kwargs[curTorrentProvider.getID() + '_username']).strip()
                except:
                    curTorrentProvider.username = None

            if hasattr(curTorrentProvider, 'password'):
                try:
                    curTorrentProvider.password = str(kwargs[curTorrentProvider.getID() + '_password']).strip()
                except:
                    curTorrentProvider.password = None

            if hasattr(curTorrentProvider, 'passkey'):
                try:
                    curTorrentProvider.passkey = str(kwargs[curTorrentProvider.getID() + '_passkey']).strip()
                except:
                    curTorrentProvider.passkey = None

            if hasattr(curTorrentProvider, 'confirmed'):
                try:
                    curTorrentProvider.confirmed = config.checkbox_to_value(
                        kwargs[curTorrentProvider.getID() + '_confirmed'])
                except:
                    curTorrentProvider.confirmed = 0

            if hasattr(curTorrentProvider, 'ranked'):
                try:
                    curTorrentProvider.ranked = config.checkbox_to_value(
                        kwargs[curTorrentProvider.getID() + '_ranked'])
                except:
                    curTorrentProvider.ranked = 0

            if hasattr(curTorrentProvider, 'sorting'):
                try:
                    curTorrentProvider.sorting = str(kwargs[curTorrentProvider.getID() + '_sorting']).strip()
                except:
                     curTorrentProvider.sorting = 'seeders'

            if hasattr(curTorrentProvider, 'proxy'):
                try:
                    curTorrentProvider.proxy.enabled = config.checkbox_to_value(
                        kwargs[curTorrentProvider.getID() + '_proxy'])
                except:
                    curTorrentProvider.proxy.enabled = 0

                if hasattr(curTorrentProvider.proxy, 'url'):
                    try:
                        curTorrentProvider.proxy.url = str(kwargs[curTorrentProvider.getID() + '_proxy_url']).strip()
                    except:
                        curTorrentProvider.proxy.url = None

            if hasattr(curTorrentProvider, 'freeleech'):
                try:
                    curTorrentProvider.freeleech = config.checkbox_to_value(
                        kwargs[curTorrentProvider.getID() + '_freeleech'])
                except:
                    curTorrentProvider.freeleech = 0

            if hasattr(curTorrentProvider, 'search_mode'):
                try:
                    curTorrentProvider.search_mode = str(kwargs[curTorrentProvider.getID() + '_search_mode']).strip()
                except:
                    curTorrentProvider.search_mode = 'eponly'

            if hasattr(curTorrentProvider, 'search_fallback'):
                try:
                    curTorrentProvider.search_fallback = config.checkbox_to_value(
                        kwargs[curTorrentProvider.getID() + '_search_fallback'])
                except:
                    curTorrentProvider.search_fallback = 0  # these exceptions are catching unselected checkboxes

            if hasattr(curTorrentProvider, 'enable_daily'):
                try:
                    curTorrentProvider.enable_daily = config.checkbox_to_value(
                        kwargs[curTorrentProvider.getID() + '_enable_daily'])
                except:
                    curTorrentProvider.enable_daily = 0  # these exceptions are actually catching unselected checkboxes

            if hasattr(curTorrentProvider, 'enable_backlog'):
                try:
                    curTorrentProvider.enable_backlog = config.checkbox_to_value(
                        kwargs[curTorrentProvider.getID() + '_enable_backlog'])
                except:
                    curTorrentProvider.enable_backlog = 0  # these exceptions are actually catching unselected checkboxes

            if hasattr(curTorrentProvider, 'cat'):
                try:
                    curTorrentProvider.cat = int(str(kwargs[curTorrentProvider.getID() + '_cat']).strip())
                except:
                    curTorrentProvider.cat = 0

            if hasattr(curTorrentProvider, 'subtitle'):
                try:
                    curTorrentProvider.subtitle = config.checkbox_to_value(
                        kwargs[curTorrentProvider.getID() + '_subtitle'])
                except:
                    curTorrentProvider.subtitle = 0

        for curNzbProvider in [curProvider for curProvider in sickbeard.providers.sortedProviderList() if
                               curProvider.providerType == sickbeard.GenericProvider.NZB]:

            if hasattr(curNzbProvider, 'api_key'):
                try:
                    curNzbProvider.api_key = str(kwargs[curNzbProvider.getID() + '_api_key']).strip()
                except:
                    curNzbProvider.api_key = None

            if hasattr(curNzbProvider, 'username'):
                try:
                    curNzbProvider.username = str(kwargs[curNzbProvider.getID() + '_username']).strip()
                except:
                    curNzbProvider.username = None

            if hasattr(curNzbProvider, 'search_mode'):
                try:
                    curNzbProvider.search_mode = str(kwargs[curNzbProvider.getID() + '_search_mode']).strip()
                except:
                    curNzbProvider.search_mode = 'eponly'

            if hasattr(curNzbProvider, 'search_fallback'):
                try:
                    curNzbProvider.search_fallback = config.checkbox_to_value(
                        kwargs[curNzbProvider.getID() + '_search_fallback'])
                except:
                    curNzbProvider.search_fallback = 0  # these exceptions are actually catching unselected checkboxes

            if hasattr(curNzbProvider, 'enable_daily'):
                try:
                    curNzbProvider.enable_daily = config.checkbox_to_value(
                        kwargs[curNzbProvider.getID() + '_enable_daily'])
                except:
                    curNzbProvider.enable_daily = 0  # these exceptions are actually catching unselected checkboxes

            if hasattr(curNzbProvider, 'enable_backlog'):
                try:
                    curNzbProvider.enable_backlog = config.checkbox_to_value(
                        kwargs[curNzbProvider.getID() + '_enable_backlog'])
                except:
                    curNzbProvider.enable_backlog = 0  # these exceptions are actually catching unselected checkboxes

        sickbeard.NEWZNAB_DATA = '!!!'.join([x.configStr() for x in sickbeard.newznabProviderList])
        sickbeard.PROVIDER_ORDER = provider_list

        sickbeard.save_config()

        if len(results) > 0:
            for x in results:
                logger.log(x, logger.ERROR)
            ui.notifications.error('Error(s) Saving Configuration',
                                   '<br />\n'.join(results))
        else:
            ui.notifications.message('Configuration Saved', ek.ek(os.path.join, sickbeard.CONFIG_FILE))

        return self.redirect("/config/providers/")


@route('/config/notifications(/?.*)')
class ConfigNotifications(Config):
    def __init__(self, *args, **kwargs):
        super(ConfigNotifications, self).__init__(*args, **kwargs)

    def index(self):
        t = PageTemplate(rh=self, file="config_notifications.mako")
        t.submenu = self.ConfigMenu()
        return t.render()


    def saveNotifications(self, use_kodi=None, kodi_always_on=None, kodi_notify_onsnatch=None,
                          kodi_notify_ondownload=None,
                          kodi_notify_onsubtitledownload=None, kodi_update_onlyfirst=None,
                          kodi_update_library=None, kodi_update_full=None, kodi_host=None, kodi_username=None,
                          kodi_password=None,
                          use_plex=None, plex_notify_onsnatch=None, plex_notify_ondownload=None,
                          plex_notify_onsubtitledownload=None, plex_update_library=None,
                          plex_server_host=None, plex_server_token=None, plex_host=None, plex_username=None, plex_password=None,
                          use_plex_client=None, plex_client_username=None, plex_client_password=None,
                          use_emby=None, emby_host=None, emby_apikey=None,
                          use_growl=None, growl_notify_onsnatch=None, growl_notify_ondownload=None,
                          growl_notify_onsubtitledownload=None, growl_host=None, growl_password=None,
                          use_freemobile=None, freemobile_notify_onsnatch=None, freemobile_notify_ondownload=None,
                          freemobile_notify_onsubtitledownload=None, freemobile_id=None, freemobile_apikey=None,
                          use_prowl=None, prowl_notify_onsnatch=None, prowl_notify_ondownload=None,
                          prowl_notify_onsubtitledownload=None, prowl_api=None, prowl_priority=0,
                          use_twitter=None, twitter_notify_onsnatch=None, twitter_notify_ondownload=None,
                          twitter_notify_onsubtitledownload=None,
                          use_boxcar=None, boxcar_notify_onsnatch=None, boxcar_notify_ondownload=None,
                          boxcar_notify_onsubtitledownload=None, boxcar_username=None,
                          use_boxcar2=None, boxcar2_notify_onsnatch=None, boxcar2_notify_ondownload=None,
                          boxcar2_notify_onsubtitledownload=None, boxcar2_accesstoken=None,
                          use_pushover=None, pushover_notify_onsnatch=None, pushover_notify_ondownload=None,
                          pushover_notify_onsubtitledownload=None, pushover_userkey=None, pushover_apikey=None, pushover_device=None,
                          use_libnotify=None, libnotify_notify_onsnatch=None, libnotify_notify_ondownload=None,
                          libnotify_notify_onsubtitledownload=None,
                          use_nmj=None, nmj_host=None, nmj_database=None, nmj_mount=None, use_synoindex=None,
                          use_nmjv2=None, nmjv2_host=None, nmjv2_dbloc=None, nmjv2_database=None,
                          use_trakt=None, trakt_username=None, trakt_pin=None,
                          trakt_remove_watchlist=None, trakt_sync_watchlist=None, trakt_remove_show_from_sickrage=None, trakt_method_add=None,
                          trakt_start_paused=None, trakt_use_recommended=None, trakt_sync=None, trakt_sync_remove=None,
                          trakt_default_indexer=None, trakt_remove_serieslist=None, trakt_timeout=None, trakt_blacklist_name=None,
                          trakt_use_rolling_download=None, trakt_rolling_num_ep=None, trakt_rolling_add_paused=None, trakt_rolling_frequency=None,
                          use_synologynotifier=None, synologynotifier_notify_onsnatch=None,
                          synologynotifier_notify_ondownload=None, synologynotifier_notify_onsubtitledownload=None,
                          use_pytivo=None, pytivo_notify_onsnatch=None, pytivo_notify_ondownload=None,
                          pytivo_notify_onsubtitledownload=None, pytivo_update_library=None,
                          pytivo_host=None, pytivo_share_name=None, pytivo_tivo_name=None,
                          use_nma=None, nma_notify_onsnatch=None, nma_notify_ondownload=None,
                          nma_notify_onsubtitledownload=None, nma_api=None, nma_priority=0,
                          use_pushalot=None, pushalot_notify_onsnatch=None, pushalot_notify_ondownload=None,
                          pushalot_notify_onsubtitledownload=None, pushalot_authorizationtoken=None,
                          use_pushbullet=None, pushbullet_notify_onsnatch=None, pushbullet_notify_ondownload=None,
                          pushbullet_notify_onsubtitledownload=None, pushbullet_api=None, pushbullet_device=None,
                          pushbullet_device_list=None,
                          use_email=None, email_notify_onsnatch=None, email_notify_ondownload=None,
                          email_notify_onsubtitledownload=None, email_host=None, email_port=25, email_from=None,
                          email_tls=None, email_user=None, email_password=None, email_list=None, email_show_list=None,
                          email_show=None):

        results = []

        sickbeard.USE_KODI = config.checkbox_to_value(use_kodi)
        sickbeard.KODI_ALWAYS_ON = config.checkbox_to_value(kodi_always_on)
        sickbeard.KODI_NOTIFY_ONSNATCH = config.checkbox_to_value(kodi_notify_onsnatch)
        sickbeard.KODI_NOTIFY_ONDOWNLOAD = config.checkbox_to_value(kodi_notify_ondownload)
        sickbeard.KODI_NOTIFY_ONSUBTITLEDOWNLOAD = config.checkbox_to_value(kodi_notify_onsubtitledownload)
        sickbeard.KODI_UPDATE_LIBRARY = config.checkbox_to_value(kodi_update_library)
        sickbeard.KODI_UPDATE_FULL = config.checkbox_to_value(kodi_update_full)
        sickbeard.KODI_UPDATE_ONLYFIRST = config.checkbox_to_value(kodi_update_onlyfirst)
        sickbeard.KODI_HOST = config.clean_hosts(kodi_host)
        sickbeard.KODI_USERNAME = kodi_username
        sickbeard.KODI_PASSWORD = kodi_password

        sickbeard.USE_PLEX = config.checkbox_to_value(use_plex)
        sickbeard.PLEX_NOTIFY_ONSNATCH = config.checkbox_to_value(plex_notify_onsnatch)
        sickbeard.PLEX_NOTIFY_ONDOWNLOAD = config.checkbox_to_value(plex_notify_ondownload)
        sickbeard.PLEX_NOTIFY_ONSUBTITLEDOWNLOAD = config.checkbox_to_value(plex_notify_onsubtitledownload)
        sickbeard.PLEX_UPDATE_LIBRARY = config.checkbox_to_value(plex_update_library)
        sickbeard.PLEX_HOST = config.clean_hosts(plex_host)
        sickbeard.PLEX_SERVER_HOST = config.clean_host(plex_server_host)
        sickbeard.PLEX_SERVER_TOKEN = config.clean_host(plex_server_token)
        sickbeard.PLEX_USERNAME = plex_username
        sickbeard.PLEX_PASSWORD = plex_password
        sickbeard.USE_PLEX_CLIENT = config.checkbox_to_value(use_plex)
        sickbeard.PLEX_CLIENT_USERNAME = plex_username
        sickbeard.PLEX_CLIENT_PASSWORD = plex_password

        sickbeard.USE_EMBY = config.checkbox_to_value(use_emby)
        sickbeard.EMBY_HOST = config.clean_host(emby_host)
        sickbeard.EMBY_APIKEY = emby_apikey

        sickbeard.USE_GROWL = config.checkbox_to_value(use_growl)
        sickbeard.GROWL_NOTIFY_ONSNATCH = config.checkbox_to_value(growl_notify_onsnatch)
        sickbeard.GROWL_NOTIFY_ONDOWNLOAD = config.checkbox_to_value(growl_notify_ondownload)
        sickbeard.GROWL_NOTIFY_ONSUBTITLEDOWNLOAD = config.checkbox_to_value(growl_notify_onsubtitledownload)
        sickbeard.GROWL_HOST = config.clean_host(growl_host, default_port=23053)
        sickbeard.GROWL_PASSWORD = growl_password

        sickbeard.USE_FREEMOBILE = config.checkbox_to_value(use_freemobile)
        sickbeard.FREEMOBILE_NOTIFY_ONSNATCH = config.checkbox_to_value(freemobile_notify_onsnatch)
        sickbeard.FREEMOBILE_NOTIFY_ONDOWNLOAD = config.checkbox_to_value(freemobile_notify_ondownload)
        sickbeard.FREEMOBILE_NOTIFY_ONSUBTITLEDOWNLOAD = config.checkbox_to_value(freemobile_notify_onsubtitledownload)
        sickbeard.FREEMOBILE_ID = freemobile_id
        sickbeard.FREEMOBILE_APIKEY = freemobile_apikey

        sickbeard.USE_PROWL = config.checkbox_to_value(use_prowl)
        sickbeard.PROWL_NOTIFY_ONSNATCH = config.checkbox_to_value(prowl_notify_onsnatch)
        sickbeard.PROWL_NOTIFY_ONDOWNLOAD = config.checkbox_to_value(prowl_notify_ondownload)
        sickbeard.PROWL_NOTIFY_ONSUBTITLEDOWNLOAD = config.checkbox_to_value(prowl_notify_onsubtitledownload)
        sickbeard.PROWL_API = prowl_api
        sickbeard.PROWL_PRIORITY = prowl_priority

        sickbeard.USE_TWITTER = config.checkbox_to_value(use_twitter)
        sickbeard.TWITTER_NOTIFY_ONSNATCH = config.checkbox_to_value(twitter_notify_onsnatch)
        sickbeard.TWITTER_NOTIFY_ONDOWNLOAD = config.checkbox_to_value(twitter_notify_ondownload)
        sickbeard.TWITTER_NOTIFY_ONSUBTITLEDOWNLOAD = config.checkbox_to_value(twitter_notify_onsubtitledownload)

        sickbeard.USE_BOXCAR = config.checkbox_to_value(use_boxcar)
        sickbeard.BOXCAR_NOTIFY_ONSNATCH = config.checkbox_to_value(boxcar_notify_onsnatch)
        sickbeard.BOXCAR_NOTIFY_ONDOWNLOAD = config.checkbox_to_value(boxcar_notify_ondownload)
        sickbeard.BOXCAR_NOTIFY_ONSUBTITLEDOWNLOAD = config.checkbox_to_value(boxcar_notify_onsubtitledownload)
        sickbeard.BOXCAR_USERNAME = boxcar_username

        sickbeard.USE_BOXCAR2 = config.checkbox_to_value(use_boxcar2)
        sickbeard.BOXCAR2_NOTIFY_ONSNATCH = config.checkbox_to_value(boxcar2_notify_onsnatch)
        sickbeard.BOXCAR2_NOTIFY_ONDOWNLOAD = config.checkbox_to_value(boxcar2_notify_ondownload)
        sickbeard.BOXCAR2_NOTIFY_ONSUBTITLEDOWNLOAD = config.checkbox_to_value(boxcar2_notify_onsubtitledownload)
        sickbeard.BOXCAR2_ACCESSTOKEN = boxcar2_accesstoken

        sickbeard.USE_PUSHOVER = config.checkbox_to_value(use_pushover)
        sickbeard.PUSHOVER_NOTIFY_ONSNATCH = config.checkbox_to_value(pushover_notify_onsnatch)
        sickbeard.PUSHOVER_NOTIFY_ONDOWNLOAD = config.checkbox_to_value(pushover_notify_ondownload)
        sickbeard.PUSHOVER_NOTIFY_ONSUBTITLEDOWNLOAD = config.checkbox_to_value(pushover_notify_onsubtitledownload)
        sickbeard.PUSHOVER_USERKEY = pushover_userkey
        sickbeard.PUSHOVER_APIKEY = pushover_apikey
        sickbeard.PUSHOVER_DEVICE = pushover_device

        sickbeard.USE_LIBNOTIFY = config.checkbox_to_value(use_libnotify)
        sickbeard.LIBNOTIFY_NOTIFY_ONSNATCH = config.checkbox_to_value(libnotify_notify_onsnatch)
        sickbeard.LIBNOTIFY_NOTIFY_ONDOWNLOAD = config.checkbox_to_value(libnotify_notify_ondownload)
        sickbeard.LIBNOTIFY_NOTIFY_ONSUBTITLEDOWNLOAD = config.checkbox_to_value(libnotify_notify_onsubtitledownload)

        sickbeard.USE_NMJ = config.checkbox_to_value(use_nmj)
        sickbeard.NMJ_HOST = config.clean_host(nmj_host)
        sickbeard.NMJ_DATABASE = nmj_database
        sickbeard.NMJ_MOUNT = nmj_mount

        sickbeard.USE_NMJv2 = config.checkbox_to_value(use_nmjv2)
        sickbeard.NMJv2_HOST = config.clean_host(nmjv2_host)
        sickbeard.NMJv2_DATABASE = nmjv2_database
        sickbeard.NMJv2_DBLOC = nmjv2_dbloc

        sickbeard.USE_SYNOINDEX = config.checkbox_to_value(use_synoindex)

        sickbeard.USE_SYNOLOGYNOTIFIER = config.checkbox_to_value(use_synologynotifier)
        sickbeard.SYNOLOGYNOTIFIER_NOTIFY_ONSNATCH = config.checkbox_to_value(synologynotifier_notify_onsnatch)
        sickbeard.SYNOLOGYNOTIFIER_NOTIFY_ONDOWNLOAD = config.checkbox_to_value(synologynotifier_notify_ondownload)
        sickbeard.SYNOLOGYNOTIFIER_NOTIFY_ONSUBTITLEDOWNLOAD = config.checkbox_to_value(
            synologynotifier_notify_onsubtitledownload)

        config.change_USE_TRAKT(use_trakt)
        sickbeard.TRAKT_USERNAME = trakt_username
        sickbeard.TRAKT_REMOVE_WATCHLIST = config.checkbox_to_value(trakt_remove_watchlist)
        sickbeard.TRAKT_REMOVE_SERIESLIST = config.checkbox_to_value(trakt_remove_serieslist)
        sickbeard.TRAKT_REMOVE_SHOW_FROM_SICKRAGE = config.checkbox_to_value(trakt_remove_show_from_sickrage)
        sickbeard.TRAKT_SYNC_WATCHLIST = config.checkbox_to_value(trakt_sync_watchlist)
        sickbeard.TRAKT_METHOD_ADD = int(trakt_method_add)
        sickbeard.TRAKT_START_PAUSED = config.checkbox_to_value(trakt_start_paused)
        sickbeard.TRAKT_USE_RECOMMENDED = config.checkbox_to_value(trakt_use_recommended)
        sickbeard.TRAKT_SYNC = config.checkbox_to_value(trakt_sync)
        sickbeard.TRAKT_SYNC_REMOVE = config.checkbox_to_value(trakt_sync_remove)
        sickbeard.TRAKT_DEFAULT_INDEXER = int(trakt_default_indexer)
        sickbeard.TRAKT_TIMEOUT = int(trakt_timeout)
        sickbeard.TRAKT_BLACKLIST_NAME = trakt_blacklist_name
        config.change_TRAKT_USE_ROLLING_DOWNLOAD(trakt_use_rolling_download)
        sickbeard.TRAKT_ROLLING_NUM_EP = int(trakt_rolling_num_ep)
        sickbeard.TRAKT_ROLLING_ADD_PAUSED = config.checkbox_to_value(trakt_rolling_add_paused)
        sickbeard.TRAKT_ROLLING_FREQUENCY = int(trakt_rolling_frequency)

        sickbeard.USE_EMAIL = config.checkbox_to_value(use_email)
        sickbeard.EMAIL_NOTIFY_ONSNATCH = config.checkbox_to_value(email_notify_onsnatch)
        sickbeard.EMAIL_NOTIFY_ONDOWNLOAD = config.checkbox_to_value(email_notify_ondownload)
        sickbeard.EMAIL_NOTIFY_ONSUBTITLEDOWNLOAD = config.checkbox_to_value(email_notify_onsubtitledownload)
        sickbeard.EMAIL_HOST = config.clean_host(email_host)
        sickbeard.EMAIL_PORT = config.to_int(email_port, default=25)
        sickbeard.EMAIL_FROM = email_from
        sickbeard.EMAIL_TLS = config.checkbox_to_value(email_tls)
        sickbeard.EMAIL_USER = email_user
        sickbeard.EMAIL_PASSWORD = email_password
        sickbeard.EMAIL_LIST = email_list

        sickbeard.USE_PYTIVO = config.checkbox_to_value(use_pytivo)
        sickbeard.PYTIVO_NOTIFY_ONSNATCH = config.checkbox_to_value(pytivo_notify_onsnatch)
        sickbeard.PYTIVO_NOTIFY_ONDOWNLOAD = config.checkbox_to_value(pytivo_notify_ondownload)
        sickbeard.PYTIVO_NOTIFY_ONSUBTITLEDOWNLOAD = config.checkbox_to_value(pytivo_notify_onsubtitledownload)
        sickbeard.PYTIVO_UPDATE_LIBRARY = config.checkbox_to_value(pytivo_update_library)
        sickbeard.PYTIVO_HOST = config.clean_host(pytivo_host)
        sickbeard.PYTIVO_SHARE_NAME = pytivo_share_name
        sickbeard.PYTIVO_TIVO_NAME = pytivo_tivo_name

        sickbeard.USE_NMA = config.checkbox_to_value(use_nma)
        sickbeard.NMA_NOTIFY_ONSNATCH = config.checkbox_to_value(nma_notify_onsnatch)
        sickbeard.NMA_NOTIFY_ONDOWNLOAD = config.checkbox_to_value(nma_notify_ondownload)
        sickbeard.NMA_NOTIFY_ONSUBTITLEDOWNLOAD = config.checkbox_to_value(nma_notify_onsubtitledownload)
        sickbeard.NMA_API = nma_api
        sickbeard.NMA_PRIORITY = nma_priority

        sickbeard.USE_PUSHALOT = config.checkbox_to_value(use_pushalot)
        sickbeard.PUSHALOT_NOTIFY_ONSNATCH = config.checkbox_to_value(pushalot_notify_onsnatch)
        sickbeard.PUSHALOT_NOTIFY_ONDOWNLOAD = config.checkbox_to_value(pushalot_notify_ondownload)
        sickbeard.PUSHALOT_NOTIFY_ONSUBTITLEDOWNLOAD = config.checkbox_to_value(pushalot_notify_onsubtitledownload)
        sickbeard.PUSHALOT_AUTHORIZATIONTOKEN = pushalot_authorizationtoken

        sickbeard.USE_PUSHBULLET = config.checkbox_to_value(use_pushbullet)
        sickbeard.PUSHBULLET_NOTIFY_ONSNATCH = config.checkbox_to_value(pushbullet_notify_onsnatch)
        sickbeard.PUSHBULLET_NOTIFY_ONDOWNLOAD = config.checkbox_to_value(pushbullet_notify_ondownload)
        sickbeard.PUSHBULLET_NOTIFY_ONSUBTITLEDOWNLOAD = config.checkbox_to_value(pushbullet_notify_onsubtitledownload)
        sickbeard.PUSHBULLET_API = pushbullet_api
        sickbeard.PUSHBULLET_DEVICE = pushbullet_device_list

        sickbeard.save_config()

        if len(results) > 0:
            for x in results:
                logger.log(x, logger.ERROR)
            ui.notifications.error('Error(s) Saving Configuration',
                                   '<br />\n'.join(results))
        else:
            ui.notifications.message('Configuration Saved', ek.ek(os.path.join, sickbeard.CONFIG_FILE))

        return self.redirect("/config/notifications/")


@route('/config/subtitles(/?.*)')
class ConfigSubtitles(Config):
    def __init__(self, *args, **kwargs):
        super(ConfigSubtitles, self).__init__(*args, **kwargs)

    def index(self):
        t = PageTemplate(rh=self, file="config_subtitles.mako")
        t.submenu = self.ConfigMenu()
        return t.render()


    def saveSubtitles(self, use_subtitles=None, subtitles_plugins=None, subtitles_languages=None, subtitles_dir=None,
                      service_order=None, subtitles_history=None, subtitles_finder_frequency=None,
                      subtitles_multi=None, embedded_subtitles_all=None, subtitles_extra_scripts=None):

        results = []

        config.change_SUBTITLES_FINDER_FREQUENCY(subtitles_finder_frequency)
        config.change_USE_SUBTITLES(use_subtitles)

        sickbeard.SUBTITLES_LANGUAGES = [lang.strip() for lang in subtitles_languages.split(',') if subtitles.isValidLanguage(lang.strip())] if subtitles_languages else []
        sickbeard.SUBTITLES_DIR = subtitles_dir
        sickbeard.SUBTITLES_HISTORY = config.checkbox_to_value(subtitles_history)
        sickbeard.EMBEDDED_SUBTITLES_ALL = config.checkbox_to_value(embedded_subtitles_all)
        sickbeard.SUBTITLES_MULTI = config.checkbox_to_value(subtitles_multi)
        sickbeard.SUBTITLES_EXTRA_SCRIPTS = [x.strip() for x in subtitles_extra_scripts.split('|') if x.strip()]

        # Subtitles services
        services_str_list = service_order.split()
        subtitles_services_list = []
        subtitles_services_enabled = []
        for curServiceStr in services_str_list:
            curService, curEnabled = curServiceStr.split(':')
            subtitles_services_list.append(curService)
            subtitles_services_enabled.append(int(curEnabled))

        sickbeard.SUBTITLES_SERVICES_LIST = subtitles_services_list
        sickbeard.SUBTITLES_SERVICES_ENABLED = subtitles_services_enabled

        sickbeard.save_config()

        if len(results) > 0:
            for x in results:
                logger.log(x, logger.ERROR)
            ui.notifications.error('Error(s) Saving Configuration',
                                   '<br />\n'.join(results))
        else:
            ui.notifications.message('Configuration Saved', ek.ek(os.path.join, sickbeard.CONFIG_FILE))

        return self.redirect("/config/subtitles/")


@route('/config/anime(/?.*)')
class ConfigAnime(Config):
    def __init__(self, *args, **kwargs):
        super(ConfigAnime, self).__init__(*args, **kwargs)

    def index(self):

        t = PageTemplate(rh=self, file="config_anime.mako")
        t.submenu = self.ConfigMenu()
        return t.render()


    def saveAnime(self, use_anidb=None, anidb_username=None, anidb_password=None, anidb_use_mylist=None,
                  split_home=None):

        results = []

        sickbeard.USE_ANIDB = config.checkbox_to_value(use_anidb)
        sickbeard.ANIDB_USERNAME = anidb_username
        sickbeard.ANIDB_PASSWORD = anidb_password
        sickbeard.ANIDB_USE_MYLIST = config.checkbox_to_value(anidb_use_mylist)
        sickbeard.ANIME_SPLIT_HOME = config.checkbox_to_value(split_home)

        sickbeard.save_config()

        if len(results) > 0:
            for x in results:
                logger.log(x, logger.ERROR)
            ui.notifications.error('Error(s) Saving Configuration',
                                   '<br />\n'.join(results))
        else:
            ui.notifications.message('Configuration Saved', ek.ek(os.path.join, sickbeard.CONFIG_FILE))

        return self.redirect("/config/anime/")


@route('/errorlogs(/?.*)')
class ErrorLogs(WebRoot):
    def __init__(self, *args, **kwargs):
        super(ErrorLogs, self).__init__(*args, **kwargs)

    def ErrorLogsMenu(self):
        menu = [
            {'title': 'Clear Errors', 'path': 'errorlogs/clearerrors/'},
            {'title': 'Submit Errors', 'path': 'errorlogs/submit_errors/', 'requires': self.haveErrors, 'confirm': True},
        ]

        return menu

    def index(self):

        t = PageTemplate(rh=self, file="errorlogs.mako")
        return t.render(header="Logs &amp; Errors", title="Logs &amp; Errors", topmenu="errorlogs", submenu=self.ErrorLogsMenu())

    def haveErrors(self):
        if len(classes.ErrorViewer.errors) > 0:
            return True

    def clearerrors(self):
        classes.ErrorViewer.clear()
        return self.redirect("/errorlogs/")

    def viewlog(self, minLevel=logger.INFO, logFilter="<NONE>",logSearch=None, maxLines=500):
        
        def Get_Data(Levelmin, data_in, lines_in, regex, Filter, Search, mlines):
            
            lastLine = False
            numLines = lines_in
            numToShow = min(maxLines, numLines + len(data_in))
            
            finalData = [] 
            
            for x in reversed(data_in):

                x = ek.ss(x)
                match = re.match(regex, x)

                if match:
                    level = match.group(7)
                    logName = match.group(8)
                    if not sickbeard.DEBUG and (level == 'DEBUG' or level == 'DB'):
                        continue
                    if level not in logger.reverseNames:
                        lastLine = False
                        continue

                    if logSearch and logSearch.lower() in x.lower():
                        lastLine = True
                        finalData.append(x)
                        numLines += 1
                    elif not logSearch and logger.reverseNames[level] >= minLevel and (logFilter == '<NONE>' or logName.startswith(logFilter)):
                        lastLine = True
                        finalData.append(x)
                        numLines += 1
                    else:
                        lastLine = False
                        continue

                elif lastLine:
                    finalData.append("AA" + x)
                    numLines += 1

                

                if numLines >= numToShow:
                    return finalData
                
            return finalData
            
        t = PageTemplate(rh=self, file="viewlogs.mako")

        minLevel = int(minLevel)

        logNameFilters = {'<NONE>': u'&lt;No Filter&gt;',
                          'DAILYSEARCHER': u'Daily Searcher',
                          'BACKLOG': u'Backlog',
                          'SHOWUPDATER': u'Show Updater',
                          'CHECKVERSION': u'Check Version',
                          'SHOWQUEUE': u'Show Queue',
                          'SEARCHQUEUE': u'Search Queue',
                          'FINDPROPERS': u'Find Propers',
                          'POSTPROCESSER': u'Postprocesser',
                          'FINDSUBTITLES': u'Find Subtitles',
                          'TRAKTCHECKER': u'Trakt Checker',
                          'EVENT': u'Event',
                          'ERROR': u'Error',
                          'TORNADO': u'Tornado',
                          'Thread': u'Thread',
                          'MAIN': u'Main',
                          'TRAKTROLLING': u'Trakt Rolling'
                          }

        if logFilter not in logNameFilters:
            logFilter = '<NONE>'

        regex = "^(\d\d\d\d)\-(\d\d)\-(\d\d)\s*(\d\d)\:(\d\d):(\d\d)\s*([A-Z]+)\s*(.+?)\s*\:\:\s*(.*)$"
        
        data = []
        
        if os.path.isfile(logger.logFile):
            with ek.ek(codecs.open, *[logger.logFile, 'r', 'utf-8']) as f:
                data = Get_Data(minLevel, f.readlines(), 0, regex, logFilter, logSearch, maxLines)
                
        for i in range (1 , int(sickbeard.LOG_NR)):
            if os.path.isfile(logger.logFile + "." + str(i)) and (len(data) <= maxLines):
                with ek.ek(codecs.open, *[logger.logFile + "." + str(i), 'r', 'utf-8']) as f:
                        data += Get_Data(minLevel, f.readlines(), len(data), regex, logFilter, logSearch, maxLines)

        return t.render(header="Log File", title="Logs", topmenu="errorlogs", submenu=self.ErrorLogsMenu(),
                logLines="".join(data), minLevel=minLevel, logNameFilters=logNameFilters,
                logFilter=logFilter, logSearch=logSearch)

    def submit_errors(self):
        if not (sickbeard.GIT_USERNAME and sickbeard.GIT_PASSWORD):
            ui.notifications.error("Missing information", "Please set your GitHub username and password in the config.")
            logger.log(u'Please set your GitHub username and password in the config, unable to submit issue ticket to GitHub!')
        else:
            issue_id = logger.submit_errors()
            if issue_id == 'RUNNING':
                ui.notifications.message('Issue submitter is running, please wait for it to complete')
            elif issue_id: 
                ui.notifications.message('Your issue ticket #%s was submitted successfully!' % issue_id)

        return self.redirect("/errorlogs/")<|MERGE_RESOLUTION|>--- conflicted
+++ resolved
@@ -1267,13 +1267,12 @@
                     {'title': 'Force Full Update', 'path': 'home/updateShow?show=%d&amp;force=1' % showObj.indexerid})
                 submenu.append({'title': 'Update show in KODI',
                                   'path': 'home/updateKODI?show=%d' % showObj.indexerid, 'requires': self.haveKODI})
-<<<<<<< HEAD
+
+                submenu.append({'title': 'Update show in Emby',
+                                  'path': 'home/updateEMBY?show=%d' % showObj.indexerid, 'requires': self.haveEMBY})
+
                 submenu.append({'title': 'Preview Rename', 'path': 'home/testRename?show=%d' % showObj.indexerid})
-=======
-                t.submenu.append({'title': 'Update show in Emby',
-                                  'path': 'home/updateEMBY?show=%d' % showObj.indexerid, 'requires': self.haveEMBY})
-                t.submenu.append({'title': 'Preview Rename', 'path': 'home/testRename?show=%d' % showObj.indexerid})
->>>>>>> 7787a380
+
                 if sickbeard.USE_SUBTITLES and not sickbeard.showQueueScheduler.action.isBeingSubtitled(
                         showObj) and showObj.subtitles:
                     submenu.append(
