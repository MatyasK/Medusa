--- conflicted
+++ resolved
@@ -38,13 +38,8 @@
 def update_network_dict():
     """Update timezone information from SR repositories"""
 
-<<<<<<< HEAD
-    url = 'https://raw.githubusercontent.com/pymedusa/sickrage.github.io/master/sb_network_timezones/network_timezones.txt'
-    url_data = helpers.getURL(url, session=requests.Session(), returns='text')
-=======
-    url = 'http://sickrage.github.io/sb_network_timezones/network_timezones.txt'
+    url = 'http://raw.githubusercontent.com/pymedusa/sickrage.github.io/master/sb_network_timezones/network_timezones.txt'
     url_data = helpers.getURL(url, session=helpers.make_session(), returns='text')
->>>>>>> 56bceceb
     if not url_data:
         logger.log(u'Updating network timezones failed, this can happen from time to time. URL: %s' % url, logger.WARNING)
         load_network_dict()
