--- conflicted
+++ resolved
@@ -469,13 +469,8 @@
             NEWZNAB_DATA, NZBS, NZBS_UID, NZBS_HASH, EZRSS, TVTORRENTS, TVTORRENTS_DIGEST, TVTORRENTS_HASH, TVTORRENTS_OPTIONS, BTN, BTN_API_KEY, BTN_OPTIONS, \
             THEPIRATEBAY, THEPIRATEBAY_TRUSTED, THEPIRATEBAY_PROXY, THEPIRATEBAY_PROXY_URL, THEPIRATEBAY_BLACKLIST, THEPIRATEBAY_OPTIONS, TORRENTLEECH, TORRENTLEECH_USERNAME, TORRENTLEECH_PASSWORD, TORRENTLEECH_OPTIONS, \
             IPTORRENTS, IPTORRENTS_USERNAME, IPTORRENTS_PASSWORD, IPTORRENTS_FREELEECH, IPTORRENTS_OPTIONS, KAT, KAT_VERIFIED, KAT_OPTIONS, PUBLICHD, PUBLICHD_OPTIONS, SCC, SCC_USERNAME, SCC_PASSWORD, SCC_OPTIONS, HDTORRENTS, HDTORRENTS_USERNAME, HDTORRENTS_PASSWORD, HDTORRENTS_UID, HDTORRENTS_HASH, HDTORRENTS_OPTIONS, TORRENTDAY, TORRENTDAY_USERNAME, TORRENTDAY_PASSWORD, TORRENTDAY_UID, TORRENTDAY_HASH, TORRENTDAY_FREELEECH, TORRENTDAY_OPTIONS, \
-<<<<<<< HEAD
             HDBITS, HDBITS_USERNAME, HDBITS_PASSKEY, HDBITS_OPTIONS, TORRENT_DIR, USENET_RETENTION, SOCKET_TIMEOUT, SEARCH_FREQUENCY, DEFAULT_SEARCH_FREQUENCY, BACKLOG_SEARCH_FREQUENCY, \
             NEXTGEN, NEXTGEN_USERNAME, NEXTGEN_PASSWORD, NEXTGEN_FREELEECH, NEXTGEN_OPTIONS, SPEEDCD, SPEEDCD_USERNAME, SPEEDCD_PASSWORD, SPEEDCD_FREELEECH,\
-=======
-            HDBITS, HDBITS_USERNAME, HDBITS_PASSKEY, HDBITS_OPTIONS, TORRENT_DIR, USENET_RETENTION, SOCKET_TIMEOUT, SEARCH_FREQUENCY, DEFAULT_SEARCH_FREQUENCY, BACKLOG_SEARCH_FREQUENCY, UPDATE_FREQUENCY, DEFAULT_UPDATE_FREQUENCY, \
-            NEXTGEN, NEXTGEN_USERNAME, NEXTGEN_PASSWORD, NEXTGEN_FREELEECH, NEXTGEN_OPTIONS, \
->>>>>>> a1d2c3bc
             QUALITY_DEFAULT, FLATTEN_FOLDERS_DEFAULT, SUBTITLES_DEFAULT, STATUS_DEFAULT, \
             GROWL_NOTIFY_ONSNATCH, GROWL_NOTIFY_ONDOWNLOAD, GROWL_NOTIFY_ONSUBTITLEDOWNLOAD, TWITTER_NOTIFY_ONSNATCH, TWITTER_NOTIFY_ONDOWNLOAD, TWITTER_NOTIFY_ONSUBTITLEDOWNLOAD, \
             USE_GROWL, GROWL_HOST, GROWL_PASSWORD, USE_PROWL, PROWL_NOTIFY_ONSNATCH, PROWL_NOTIFY_ONDOWNLOAD, PROWL_NOTIFY_ONSUBTITLEDOWNLOAD, PROWL_API, PROWL_PRIORITY, PROG_DIR, \
@@ -484,7 +479,7 @@
             USE_PUSHALOT, PUSHALOT_NOTIFY_ONSNATCH, PUSHALOT_NOTIFY_ONDOWNLOAD, PUSHALOT_NOTIFY_ONSUBTITLEDOWNLOAD, PUSHALOT_AUTHORIZATIONTOKEN, \
             USE_PUSHBULLET, PUSHBULLET_NOTIFY_ONSNATCH, PUSHBULLET_NOTIFY_ONDOWNLOAD, PUSHBULLET_NOTIFY_ONSUBTITLEDOWNLOAD, PUSHBULLET_API, PUSHBULLET_DEVICE, \
             versionCheckScheduler, VERSION_NOTIFY, AUTO_UPDATE, PROCESS_AUTOMATICALLY, UNPACK, \
-            KEEP_PROCESSED_DIR, PROCESS_METHOD, TV_DOWNLOAD_DIR, MIN_SEARCH_FREQUENCY, \
+            KEEP_PROCESSED_DIR, PROCESS_METHOD, TV_DOWNLOAD_DIR, MIN_SEARCH_FREQUENCY, DEFAULT_UPDATE_FREQUENCY,\
             showQueueScheduler, searchQueueScheduler, ROOT_DIRS, CACHE_DIR, ACTUAL_CACHE_DIR, \
             NAMING_PATTERN, NAMING_MULTI_EP, NAMING_FORCE_FOLDERS, NAMING_ABD_PATTERN, NAMING_CUSTOM_ABD, NAMING_STRIP_YEAR, \
             RENAME_EPISODES, properFinderScheduler, PROVIDER_ORDER, autoPostProcesserScheduler, \
@@ -633,8 +628,6 @@
         if SEARCH_FREQUENCY < MIN_SEARCH_FREQUENCY:
             SEARCH_FREQUENCY = MIN_SEARCH_FREQUENCY
 
-	UPDATE_FREQUENCY = check_setting_int(CFG, 'General', 'update_frequency', DEFAULT_UPDATE_FREQUENCY)
-
         NZB_DIR = check_setting_str(CFG, 'Blackhole', 'nzb_dir', '')
         TORRENT_DIR = check_setting_str(CFG, 'Blackhole', 'torrent_dir', '')
 
@@ -983,7 +976,7 @@
 
         # initialize newznab providers
         currentSearchScheduler = scheduler.Scheduler(searchCurrent.CurrentSearcher(),
-                                                     cycleTime=datetime.timedelta(minutes=SEARCH_FREQUENCY),
+                                                     cycleTime=datetime.timedelta(minutes=SEARCH_FREQUENCY or DEFAULT_SEARCH_FREQUENCY),
                                                      threadName="SEARCH",
                                                      runImmediately=True)
 
@@ -995,7 +988,7 @@
                                                   runImmediately=False)
 
         versionCheckScheduler = scheduler.Scheduler(versionChecker.CheckVersion(),
-                                                    cycleTime=datetime.timedelta(hours=UPDATE_FREQUENCY),
+                                                    cycleTime=datetime.timedelta(hours=UPDATE_FREQUENCY or DEFAULT_UPDATE_FREQUENCY),
                                                     threadName="CHECKVERSION",
                                                     runImmediately=True)
 
