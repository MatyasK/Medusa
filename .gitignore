#  SR User Related   #
######################
cache/*
cache/
cache.db*
config.ini*
Logs/*
sickbeard.db*
failed.db*
autoProcessTV/autoProcessTV.cfg
server.crt
server.key
restore/

#  SR Test Related   #
######################
tests/Logs/*
tests/cache/*
tests/sickbeard.db*
tests/cache.db*
tests/failed.db

#  Compiled source   #
######################
*.py[co]

#  IDE specific      #
######################
*.bak
*.tmp
*.wpr
*.project
*.pydevproject
*.cproject
*.tmproj
*.tmproject
*.sw?
Session.vim
.ropeproject/*
<<<<<<< HEAD
*.iml
.idea
*.ipr
=======
.settings/*
>>>>>>> 3c60c308

# OS generated files #
######################
.Spotlight-V100
.Trashes
.DS_Store
desktop.ini
ehthumbs.db
Thumbs.db
.directory
*~
*.torrent

# Unrar Executable   #
######################
lib/unrar2/UnRAR.exe<|MERGE_RESOLUTION|>--- conflicted
+++ resolved
@@ -37,13 +37,10 @@
 *.sw?
 Session.vim
 .ropeproject/*
-<<<<<<< HEAD
 *.iml
 .idea
 *.ipr
-=======
 .settings/*
->>>>>>> 3c60c308
 
 # OS generated files #
 ######################
